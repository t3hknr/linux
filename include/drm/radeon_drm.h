--- conflicted
+++ resolved
@@ -909,11 +909,8 @@
 #define RADEON_INFO_WANT_CMASK		0x08 /* get access to CMASK on r300 */
 #define RADEON_INFO_CLOCK_CRYSTAL_FREQ	0x09 /* clock crystal frequency */
 #define RADEON_INFO_NUM_BACKENDS	0x0a /* DB/backends for r600+ - need for OQ */
-<<<<<<< HEAD
-=======
 #define RADEON_INFO_NUM_TILE_PIPES	0x0b /* tile pipes for r600+ */
 #define RADEON_INFO_FUSION_GART_WORKING	0x0c /* fusion writes to GTT were broken before this */
->>>>>>> d762f438
 
 struct drm_radeon_info {
 	uint32_t		request;
