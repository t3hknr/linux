--- conflicted
+++ resolved
@@ -215,25 +215,7 @@
 	*/
 	wait_event(sched->job_scheduled, amd_sched_entity_is_idle(entity));
 
-<<<<<<< HEAD
 	amd_sched_rq_remove_entity(rq, entity);
-=======
-		/* Park the kernel for a moment to make sure it isn't processing
-		 * our enity.
-		 */
-		kthread_park(sched->thread);
-		kthread_unpark(sched->thread);
-		while (kfifo_out(&entity->job_queue, &job, sizeof(job))) {
-			struct amd_sched_fence *s_fence = job->s_fence;
-			amd_sched_fence_scheduled(s_fence);
-			dma_fence_set_error(&s_fence->finished, -ESRCH);
-			amd_sched_fence_finished(s_fence);
-			dma_fence_put(&s_fence->finished);
-			sched->ops->free_job(job);
-		}
-
-	}
->>>>>>> 2f26cdc0
 	kfifo_free(&entity->job_queue);
 }
 
