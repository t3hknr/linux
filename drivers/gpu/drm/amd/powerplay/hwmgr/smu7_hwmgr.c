--- conflicted
+++ resolved
@@ -2302,38 +2302,7 @@
 	hwmgr->dyn_state.vddc_dep_on_dal_pwrl = NULL;
 	kfree(hwmgr->backend);
 	hwmgr->backend = NULL;
-<<<<<<< HEAD
-
-	return 0;
-}
-
-static int smu7_get_elb_voltages(struct pp_hwmgr *hwmgr)
-{
-	uint16_t virtual_voltage_id, vddc, vddci, efuse_voltage_id;
-	struct smu7_hwmgr *data = (struct smu7_hwmgr *)(hwmgr->backend);
-	int i;
-=======
->>>>>>> 787e1b74
-
-	if (atomctrl_get_leakage_id_from_efuse(hwmgr, &efuse_voltage_id) == 0) {
-		for (i = 0; i < SMU7_MAX_LEAKAGE_COUNT; i++) {
-			virtual_voltage_id = ATOM_VIRTUAL_VOLTAGE_ID0 + i;
-			if (atomctrl_get_leakage_vddc_base_on_leakage(hwmgr, &vddc, &vddci,
-								virtual_voltage_id,
-								efuse_voltage_id) == 0) {
-				if (vddc != 0 && vddc != virtual_voltage_id) {
-					data->vddc_leakage.actual_voltage[data->vddc_leakage.count] = vddc;
-					data->vddc_leakage.leakage_id[data->vddc_leakage.count] = virtual_voltage_id;
-					data->vddc_leakage.count++;
-				}
-				if (vddci != 0 && vddci != virtual_voltage_id) {
-					data->vddci_leakage.actual_voltage[data->vddci_leakage.count] = vddci;
-					data->vddci_leakage.leakage_id[data->vddci_leakage.count] = virtual_voltage_id;
-					data->vddci_leakage.count++;
-				}
-			}
-		}
-	}
+
 	return 0;
 }
 
@@ -3856,21 +3825,11 @@
 static int smu7_notify_smc_display(struct pp_hwmgr *hwmgr)
 {
 	struct smu7_hwmgr *data = (struct smu7_hwmgr *)(hwmgr->backend);
-	int ret = 0;
-
-<<<<<<< HEAD
-	if (hwmgr->feature_mask & PP_VBI_TIME_SUPPORT_MASK) {
-		smum_send_msg_to_smc_with_parameter(hwmgr,
-			(PPSMC_Msg)PPSMC_MSG_SetVBITimeout, data->frame_time_x2);
-		ret = (smum_send_msg_to_smc(hwmgr, (PPSMC_Msg)PPSMC_HasDisplay) == 0) ?  0 : -EINVAL;
-	}
-	return ret;
-=======
+
 	if (hwmgr->feature_mask & PP_VBI_TIME_SUPPORT_MASK)
 		smum_send_msg_to_smc_with_parameter(hwmgr,
 			(PPSMC_Msg)PPSMC_MSG_SetVBITimeout, data->frame_time_x2);
 	return (smum_send_msg_to_smc(hwmgr, (PPSMC_Msg)PPSMC_HasDisplay) == 0) ?  0 : -EINVAL;
->>>>>>> 787e1b74
 }
 
 static int smu7_set_power_state_tasks(struct pp_hwmgr *hwmgr, const void *input)
