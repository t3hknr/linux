--- conflicted
+++ resolved
@@ -124,15 +124,9 @@
 }
 
 static const struct cgs_irq_src_funcs thermal_irq_src[3] = {
-<<<<<<< HEAD
-	{NULL, phm_thermal_l2h_irq},
-	{NULL, phm_thermal_h2l_irq},
-	{NULL, phm_ctf_irq}
-=======
 	{ .handler = phm_thermal_l2h_irq },
 	{ .handler = phm_thermal_h2l_irq },
 	{ .handler = phm_ctf_irq }
->>>>>>> bb7a9c8d
 };
 
 int hwmgr_early_init(struct pp_instance *handle)
@@ -298,10 +292,6 @@
 
 	phm_stop_thermal_controller(hwmgr);
 	psm_set_boot_states(hwmgr);
-<<<<<<< HEAD
-	phm_display_configuration_changed(hwmgr);
-=======
->>>>>>> bb7a9c8d
 	psm_adjust_power_state_dynamic(hwmgr, false, NULL);
 	phm_disable_dynamic_state_management(hwmgr);
 	phm_disable_clock_power_gatings(hwmgr);
