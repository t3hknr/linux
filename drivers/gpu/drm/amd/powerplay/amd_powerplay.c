/*
 * Copyright 2015 Advanced Micro Devices, Inc.
 *
 * Permission is hereby granted, free of charge, to any person obtaining a
 * copy of this software and associated documentation files (the "Software"),
 * to deal in the Software without restriction, including without limitation
 * the rights to use, copy, modify, merge, publish, distribute, sublicense,
 * and/or sell copies of the Software, and to permit persons to whom the
 * Software is furnished to do so, subject to the following conditions:
 *
 * The above copyright notice and this permission notice shall be included in
 * all copies or substantial portions of the Software.
 *
 * THE SOFTWARE IS PROVIDED "AS IS", WITHOUT WARRANTY OF ANY KIND, EXPRESS OR
 * IMPLIED, INCLUDING BUT NOT LIMITED TO THE WARRANTIES OF MERCHANTABILITY,
 * FITNESS FOR A PARTICULAR PURPOSE AND NONINFRINGEMENT.  IN NO EVENT SHALL
 * THE COPYRIGHT HOLDER(S) OR AUTHOR(S) BE LIABLE FOR ANY CLAIM, DAMAGES OR
 * OTHER LIABILITY, WHETHER IN AN ACTION OF CONTRACT, TORT OR OTHERWISE,
 * ARISING FROM, OUT OF OR IN CONNECTION WITH THE SOFTWARE OR THE USE OR
 * OTHER DEALINGS IN THE SOFTWARE.
 *
 */
#include "pp_debug.h"
#include <linux/types.h>
#include <linux/kernel.h>
#include <linux/gfp.h>
#include <linux/slab.h>
#include "amd_shared.h"
#include "amd_powerplay.h"
#include "pp_instance.h"
#include "power_state.h"
<<<<<<< HEAD
=======

#define PP_DPM_DISABLED 0xCCCC

static int pp_dpm_dispatch_tasks(void *handle, enum amd_pp_task task_id,
		void *input, void *output);
>>>>>>> bb7a9c8d

static inline int pp_check(struct pp_instance *handle)
{
	if (handle == NULL)
		return -EINVAL;

	if (handle->hwmgr == NULL || handle->hwmgr->smumgr_funcs == NULL)
		return -EINVAL;

	if (handle->pm_en == 0)
		return PP_DPM_DISABLED;

	if (handle->hwmgr->hwmgr_func == NULL)
		return PP_DPM_DISABLED;

	return 0;
}

static int amd_powerplay_create(struct amd_pp_init *pp_init,
				void **handle)
{
	struct pp_instance *instance;

	if (pp_init == NULL || handle == NULL)
		return -EINVAL;

	instance = kzalloc(sizeof(struct pp_instance), GFP_KERNEL);
	if (instance == NULL)
		return -ENOMEM;

	instance->chip_family = pp_init->chip_family;
	instance->chip_id = pp_init->chip_id;
	instance->pm_en = pp_init->pm_en;
	instance->feature_mask = pp_init->feature_mask;
	instance->device = pp_init->device;
	mutex_init(&instance->pp_lock);
	*handle = instance;
	return 0;
}

static int amd_powerplay_destroy(void *handle)
{
	struct pp_instance *instance = (struct pp_instance *)handle;

	kfree(instance->hwmgr);
	instance->hwmgr = NULL;

	kfree(instance);
	instance = NULL;
	return 0;
}

static int pp_early_init(void *handle)
{
	int ret;
	struct pp_instance *pp_handle = NULL;

<<<<<<< HEAD
	ret = hwmgr_early_init(pp_handle);
	if (ret)
		return -EINVAL;
=======
	pp_handle = cgs_register_pp_handle(handle, amd_powerplay_create);
>>>>>>> bb7a9c8d

	if (!pp_handle)
		return -EINVAL;

<<<<<<< HEAD
=======
	ret = hwmgr_early_init(pp_handle);
	if (ret)
		return -EINVAL;

>>>>>>> bb7a9c8d
	return 0;
}

static int pp_sw_init(void *handle)
{
	struct pp_hwmgr *hwmgr;
	int ret = 0;
	struct pp_instance *pp_handle = (struct pp_instance *)handle;

	ret = pp_check(pp_handle);

<<<<<<< HEAD
	if (ret == 0 || ret == PP_DPM_DISABLED) {
=======
	if (ret >= 0) {
>>>>>>> bb7a9c8d
		hwmgr = pp_handle->hwmgr;

		if (hwmgr->smumgr_funcs->smu_init == NULL)
			return -EINVAL;

		ret = hwmgr->smumgr_funcs->smu_init(hwmgr);

		pr_info("amdgpu: powerplay sw initialized\n");
	}
	return ret;
}

static int pp_sw_fini(void *handle)
{
	struct pp_hwmgr *hwmgr;
	int ret = 0;
	struct pp_instance *pp_handle = (struct pp_instance *)handle;

	ret = pp_check(pp_handle);
<<<<<<< HEAD
	if (ret == 0 || ret == PP_DPM_DISABLED) {
=======
	if (ret >= 0) {
>>>>>>> bb7a9c8d
		hwmgr = pp_handle->hwmgr;

		if (hwmgr->smumgr_funcs->smu_fini == NULL)
			return -EINVAL;

		ret = hwmgr->smumgr_funcs->smu_fini(pp_handle->hwmgr);
	}
	return ret;
}

static int pp_hw_init(void *handle)
{
	int ret = 0;
	struct pp_instance *pp_handle = (struct pp_instance *)handle;
	struct pp_hwmgr *hwmgr;

	ret = pp_check(pp_handle);

<<<<<<< HEAD
	if (ret == 0 || ret == PP_DPM_DISABLED) {
=======
	if (ret >= 0) {
>>>>>>> bb7a9c8d
		hwmgr = pp_handle->hwmgr;

		if (hwmgr->smumgr_funcs->start_smu == NULL)
			return -EINVAL;

		if(hwmgr->smumgr_funcs->start_smu(pp_handle->hwmgr)) {
			pr_err("smc start failed\n");
			hwmgr->smumgr_funcs->smu_fini(pp_handle->hwmgr);
			return -EINVAL;;
		}
		if (ret == PP_DPM_DISABLED)
			goto exit;
		ret = hwmgr_hw_init(pp_handle);
		if (ret)
			goto exit;
	}
<<<<<<< HEAD

	ret = hwmgr_hw_init(pp_handle);
	if (ret)
		goto err;
	return 0;
err:
	pp_handle->pm_en = 0;
	return PP_DPM_DISABLED;
=======
	return ret;
exit:
	pp_handle->pm_en = 0;
	cgs_notify_dpm_enabled(hwmgr->device, false);
	return 0;

>>>>>>> bb7a9c8d
}

static int pp_hw_fini(void *handle)
{
	struct pp_instance *pp_handle = (struct pp_instance *)handle;
	int ret = 0;

	ret = pp_check(pp_handle);
	if (ret == 0)
		hwmgr_hw_fini(pp_handle);

<<<<<<< HEAD
=======
	return 0;
}

static int pp_late_init(void *handle)
{
	struct pp_instance *pp_handle = (struct pp_instance *)handle;
	int ret = 0;

	ret = pp_check(pp_handle);
	if (ret == 0)
		pp_dpm_dispatch_tasks(pp_handle,
					AMD_PP_TASK_COMPLETE_INIT, NULL, NULL);

>>>>>>> bb7a9c8d
	return 0;
}

static void pp_late_fini(void *handle)
{
	amd_powerplay_destroy(handle);
}


static bool pp_is_idle(void *handle)
{
	return false;
}

static int pp_wait_for_idle(void *handle)
{
	return 0;
}

static int pp_sw_reset(void *handle)
{
	return 0;
}

static int pp_set_powergating_state(void *handle,
				    enum amd_powergating_state state)
{
	struct pp_hwmgr  *hwmgr;
	struct pp_instance *pp_handle = (struct pp_instance *)handle;
	int ret = 0;

	ret = pp_check(pp_handle);

	if (ret)
		return ret;

	hwmgr = pp_handle->hwmgr;

	if (hwmgr->hwmgr_func->enable_per_cu_power_gating == NULL) {
		pr_info("%s was not implemented.\n", __func__);
		return 0;
	}

	/* Enable/disable GFX per cu powergating through SMU */
	return hwmgr->hwmgr_func->enable_per_cu_power_gating(hwmgr,
			state == AMD_PG_STATE_GATE);
}

static int pp_suspend(void *handle)
{
	struct pp_instance *pp_handle = (struct pp_instance *)handle;
	int ret = 0;

	ret = pp_check(pp_handle);
<<<<<<< HEAD

	if (ret == PP_DPM_DISABLED)
		return 0;
	else if (ret != 0)
		return ret;

	return hwmgr_hw_suspend(pp_handle);
=======
	if (ret == 0)
		hwmgr_hw_suspend(pp_handle);
	return 0;
>>>>>>> bb7a9c8d
}

static int pp_resume(void *handle)
{
	struct pp_hwmgr  *hwmgr;
<<<<<<< HEAD
	int ret, ret1;
=======
	int ret;
>>>>>>> bb7a9c8d
	struct pp_instance *pp_handle = (struct pp_instance *)handle;

	ret = pp_check(pp_handle);

	if (ret < 0)
		return ret;

	hwmgr = pp_handle->hwmgr;

	if (hwmgr->smumgr_funcs->start_smu == NULL)
		return -EINVAL;

<<<<<<< HEAD
	ret = hwmgr->smumgr_funcs->start_smu(pp_handle->hwmgr);
	if (ret) {
		pr_err("smc start failed\n");
		hwmgr->smumgr_funcs->smu_fini(pp_handle->hwmgr);
		return ret;
=======
	if (hwmgr->smumgr_funcs->start_smu(pp_handle->hwmgr)) {
		pr_err("smc start failed\n");
		hwmgr->smumgr_funcs->smu_fini(pp_handle->hwmgr);
		return -EINVAL;
>>>>>>> bb7a9c8d
	}

	if (ret == PP_DPM_DISABLED)
		return 0;

	return hwmgr_hw_resume(pp_handle);
}

const struct amd_ip_funcs pp_ip_funcs = {
	.name = "powerplay",
	.early_init = pp_early_init,
	.late_init = pp_late_init,
	.sw_init = pp_sw_init,
	.sw_fini = pp_sw_fini,
	.hw_init = pp_hw_init,
	.hw_fini = pp_hw_fini,
	.late_fini = pp_late_fini,
	.suspend = pp_suspend,
	.resume = pp_resume,
	.is_idle = pp_is_idle,
	.wait_for_idle = pp_wait_for_idle,
	.soft_reset = pp_sw_reset,
	.set_clockgating_state = NULL,
	.set_powergating_state = pp_set_powergating_state,
};

static int pp_dpm_load_fw(void *handle)
{
	return 0;
}

static int pp_dpm_fw_loading_complete(void *handle)
{
	return 0;
}

<<<<<<< HEAD
=======
static int pp_set_clockgating_by_smu(void *handle, uint32_t msg_id)
{
	struct pp_hwmgr  *hwmgr;
	struct pp_instance *pp_handle = (struct pp_instance *)handle;
	int ret = 0;

	ret = pp_check(pp_handle);

	if (ret)
		return ret;

	hwmgr = pp_handle->hwmgr;

	if (hwmgr->hwmgr_func->update_clock_gatings == NULL) {
		pr_info("%s was not implemented.\n", __func__);
		return 0;
	}

	return hwmgr->hwmgr_func->update_clock_gatings(hwmgr, &msg_id);
}

>>>>>>> bb7a9c8d
static void pp_dpm_en_umd_pstate(struct pp_hwmgr  *hwmgr,
						enum amd_dpm_forced_level *level)
{
	uint32_t profile_mode_mask = AMD_DPM_FORCED_LEVEL_PROFILE_STANDARD |
					AMD_DPM_FORCED_LEVEL_PROFILE_MIN_SCLK |
					AMD_DPM_FORCED_LEVEL_PROFILE_MIN_MCLK |
					AMD_DPM_FORCED_LEVEL_PROFILE_PEAK;

	if (!(hwmgr->dpm_level & profile_mode_mask)) {
		/* enter umd pstate, save current level, disable gfx cg*/
		if (*level & profile_mode_mask) {
			hwmgr->saved_dpm_level = hwmgr->dpm_level;
			hwmgr->en_umd_pstate = true;
			cgs_set_clockgating_state(hwmgr->device,
						AMD_IP_BLOCK_TYPE_GFX,
						AMD_CG_STATE_UNGATE);
			cgs_set_powergating_state(hwmgr->device,
					AMD_IP_BLOCK_TYPE_GFX,
					AMD_PG_STATE_UNGATE);
		}
	} else {
		/* exit umd pstate, restore level, enable gfx cg*/
		if (!(*level & profile_mode_mask)) {
			if (*level == AMD_DPM_FORCED_LEVEL_PROFILE_EXIT)
				*level = hwmgr->saved_dpm_level;
			hwmgr->en_umd_pstate = false;
			cgs_set_clockgating_state(hwmgr->device,
					AMD_IP_BLOCK_TYPE_GFX,
					AMD_CG_STATE_GATE);
			cgs_set_powergating_state(hwmgr->device,
					AMD_IP_BLOCK_TYPE_GFX,
					AMD_PG_STATE_GATE);
		}
	}
}

static int pp_dpm_force_performance_level(void *handle,
					enum amd_dpm_forced_level level)
{
	struct pp_hwmgr  *hwmgr;
	struct pp_instance *pp_handle = (struct pp_instance *)handle;
	int ret = 0;

	ret = pp_check(pp_handle);

	if (ret)
		return ret;

	hwmgr = pp_handle->hwmgr;

	if (level == hwmgr->dpm_level)
		return 0;

	if (hwmgr->hwmgr_func->force_dpm_level == NULL) {
		pr_info("%s was not implemented.\n", __func__);
		return 0;
	}

	mutex_lock(&pp_handle->pp_lock);
	pp_dpm_en_umd_pstate(hwmgr, &level);
	hwmgr->request_dpm_level = level;
	hwmgr_handle_task(pp_handle, AMD_PP_TASK_READJUST_POWER_STATE, NULL, NULL);
	ret = hwmgr->hwmgr_func->force_dpm_level(hwmgr, level);
	if (!ret)
		hwmgr->dpm_level = hwmgr->request_dpm_level;

	mutex_unlock(&pp_handle->pp_lock);
	return 0;
}

static enum amd_dpm_forced_level pp_dpm_get_performance_level(
								void *handle)
{
	struct pp_hwmgr  *hwmgr;
	struct pp_instance *pp_handle = (struct pp_instance *)handle;
	int ret = 0;
	enum amd_dpm_forced_level level;

	ret = pp_check(pp_handle);

	if (ret)
		return ret;

	hwmgr = pp_handle->hwmgr;
	mutex_lock(&pp_handle->pp_lock);
	level = hwmgr->dpm_level;
	mutex_unlock(&pp_handle->pp_lock);
	return level;
}

static uint32_t pp_dpm_get_sclk(void *handle, bool low)
{
	struct pp_hwmgr  *hwmgr;
	struct pp_instance *pp_handle = (struct pp_instance *)handle;
	int ret = 0;
	uint32_t clk = 0;

	ret = pp_check(pp_handle);

	if (ret)
		return ret;

	hwmgr = pp_handle->hwmgr;

	if (hwmgr->hwmgr_func->get_sclk == NULL) {
		pr_info("%s was not implemented.\n", __func__);
		return 0;
	}
	mutex_lock(&pp_handle->pp_lock);
	clk = hwmgr->hwmgr_func->get_sclk(hwmgr, low);
	mutex_unlock(&pp_handle->pp_lock);
	return clk;
}

static uint32_t pp_dpm_get_mclk(void *handle, bool low)
{
	struct pp_hwmgr  *hwmgr;
	struct pp_instance *pp_handle = (struct pp_instance *)handle;
	int ret = 0;
	uint32_t clk = 0;

	ret = pp_check(pp_handle);

	if (ret)
		return ret;

	hwmgr = pp_handle->hwmgr;

	if (hwmgr->hwmgr_func->get_mclk == NULL) {
		pr_info("%s was not implemented.\n", __func__);
		return 0;
	}
	mutex_lock(&pp_handle->pp_lock);
	clk = hwmgr->hwmgr_func->get_mclk(hwmgr, low);
	mutex_unlock(&pp_handle->pp_lock);
	return clk;
}

static void pp_dpm_powergate_vce(void *handle, bool gate)
{
	struct pp_hwmgr  *hwmgr;
	struct pp_instance *pp_handle = (struct pp_instance *)handle;
	int ret = 0;

	ret = pp_check(pp_handle);

<<<<<<< HEAD
	if (ret != 0)
=======
	if (ret)
>>>>>>> bb7a9c8d
		return;

	hwmgr = pp_handle->hwmgr;

	if (hwmgr->hwmgr_func->powergate_vce == NULL) {
		pr_info("%s was not implemented.\n", __func__);
		return;
	}
	mutex_lock(&pp_handle->pp_lock);
	hwmgr->hwmgr_func->powergate_vce(hwmgr, gate);
	mutex_unlock(&pp_handle->pp_lock);
}

static void pp_dpm_powergate_uvd(void *handle, bool gate)
{
	struct pp_hwmgr  *hwmgr;
	struct pp_instance *pp_handle = (struct pp_instance *)handle;
	int ret = 0;

	ret = pp_check(pp_handle);

<<<<<<< HEAD
	if (ret != 0)
=======
	if (ret)
>>>>>>> bb7a9c8d
		return;

	hwmgr = pp_handle->hwmgr;

	if (hwmgr->hwmgr_func->powergate_uvd == NULL) {
		pr_info("%s was not implemented.\n", __func__);
		return;
	}
	mutex_lock(&pp_handle->pp_lock);
	hwmgr->hwmgr_func->powergate_uvd(hwmgr, gate);
	mutex_unlock(&pp_handle->pp_lock);
}

static int pp_dpm_dispatch_tasks(void *handle, enum amd_pp_task task_id,
		void *input, void *output)
{
	int ret = 0;
	struct pp_instance *pp_handle = (struct pp_instance *)handle;

	ret = pp_check(pp_handle);

	if (ret)
		return ret;

	mutex_lock(&pp_handle->pp_lock);
	ret = hwmgr_handle_task(pp_handle, task_id, input, output);
	mutex_unlock(&pp_handle->pp_lock);

	return ret;
}

static enum amd_pm_state_type pp_dpm_get_current_power_state(void *handle)
{
	struct pp_hwmgr *hwmgr;
	struct pp_power_state *state;
	struct pp_instance *pp_handle = (struct pp_instance *)handle;
	int ret = 0;
	enum amd_pm_state_type pm_type;

	ret = pp_check(pp_handle);

	if (ret)
		return ret;

	hwmgr = pp_handle->hwmgr;

	if (hwmgr->current_ps == NULL)
		return -EINVAL;

	mutex_lock(&pp_handle->pp_lock);

	state = hwmgr->current_ps;

	switch (state->classification.ui_label) {
	case PP_StateUILabel_Battery:
		pm_type = POWER_STATE_TYPE_BATTERY;
		break;
	case PP_StateUILabel_Balanced:
		pm_type = POWER_STATE_TYPE_BALANCED;
		break;
	case PP_StateUILabel_Performance:
		pm_type = POWER_STATE_TYPE_PERFORMANCE;
		break;
	default:
		if (state->classification.flags & PP_StateClassificationFlag_Boot)
			pm_type = POWER_STATE_TYPE_INTERNAL_BOOT;
		else
			pm_type = POWER_STATE_TYPE_DEFAULT;
		break;
	}
	mutex_unlock(&pp_handle->pp_lock);

	return pm_type;
}

static void pp_dpm_set_fan_control_mode(void *handle, uint32_t mode)
{
	struct pp_hwmgr  *hwmgr;
	struct pp_instance *pp_handle = (struct pp_instance *)handle;
	int ret = 0;

	ret = pp_check(pp_handle);

<<<<<<< HEAD
	if (ret != 0)
=======
	if (ret)
>>>>>>> bb7a9c8d
		return;

	hwmgr = pp_handle->hwmgr;

	if (hwmgr->hwmgr_func->set_fan_control_mode == NULL) {
		pr_info("%s was not implemented.\n", __func__);
		return;
	}
	mutex_lock(&pp_handle->pp_lock);
	hwmgr->hwmgr_func->set_fan_control_mode(hwmgr, mode);
	mutex_unlock(&pp_handle->pp_lock);
}

static uint32_t pp_dpm_get_fan_control_mode(void *handle)
{
	struct pp_hwmgr  *hwmgr;
	struct pp_instance *pp_handle = (struct pp_instance *)handle;
	int ret = 0;
	uint32_t mode = 0;

	ret = pp_check(pp_handle);

	if (ret)
		return ret;

	hwmgr = pp_handle->hwmgr;

	if (hwmgr->hwmgr_func->get_fan_control_mode == NULL) {
		pr_info("%s was not implemented.\n", __func__);
		return 0;
	}
	mutex_lock(&pp_handle->pp_lock);
	mode = hwmgr->hwmgr_func->get_fan_control_mode(hwmgr);
	mutex_unlock(&pp_handle->pp_lock);
	return mode;
}

static int pp_dpm_set_fan_speed_percent(void *handle, uint32_t percent)
{
	struct pp_hwmgr  *hwmgr;
	struct pp_instance *pp_handle = (struct pp_instance *)handle;
	int ret = 0;

	ret = pp_check(pp_handle);

	if (ret)
		return ret;

	hwmgr = pp_handle->hwmgr;

	if (hwmgr->hwmgr_func->set_fan_speed_percent == NULL) {
		pr_info("%s was not implemented.\n", __func__);
		return 0;
	}
	mutex_lock(&pp_handle->pp_lock);
	ret = hwmgr->hwmgr_func->set_fan_speed_percent(hwmgr, percent);
	mutex_unlock(&pp_handle->pp_lock);
	return ret;
}

static int pp_dpm_get_fan_speed_percent(void *handle, uint32_t *speed)
{
	struct pp_hwmgr  *hwmgr;
	struct pp_instance *pp_handle = (struct pp_instance *)handle;
	int ret = 0;

	ret = pp_check(pp_handle);

	if (ret)
		return ret;

	hwmgr = pp_handle->hwmgr;

	if (hwmgr->hwmgr_func->get_fan_speed_percent == NULL) {
		pr_info("%s was not implemented.\n", __func__);
		return 0;
	}

	mutex_lock(&pp_handle->pp_lock);
	ret = hwmgr->hwmgr_func->get_fan_speed_percent(hwmgr, speed);
	mutex_unlock(&pp_handle->pp_lock);
	return ret;
}

static int pp_dpm_get_fan_speed_rpm(void *handle, uint32_t *rpm)
{
	struct pp_hwmgr *hwmgr;
	struct pp_instance *pp_handle = (struct pp_instance *)handle;
	int ret = 0;

	ret = pp_check(pp_handle);

	if (ret)
		return ret;

	hwmgr = pp_handle->hwmgr;

	if (hwmgr->hwmgr_func->get_fan_speed_rpm == NULL)
		return -EINVAL;

	mutex_lock(&pp_handle->pp_lock);
	ret = hwmgr->hwmgr_func->get_fan_speed_rpm(hwmgr, rpm);
	mutex_unlock(&pp_handle->pp_lock);
	return ret;
}

static int pp_dpm_get_temperature(void *handle)
{
	struct pp_hwmgr  *hwmgr;
	struct pp_instance *pp_handle = (struct pp_instance *)handle;
	int ret = 0;

	ret = pp_check(pp_handle);

	if (ret)
		return ret;

	hwmgr = pp_handle->hwmgr;

	if (hwmgr->hwmgr_func->get_temperature == NULL) {
		pr_info("%s was not implemented.\n", __func__);
		return 0;
	}
	mutex_lock(&pp_handle->pp_lock);
	ret = hwmgr->hwmgr_func->get_temperature(hwmgr);
	mutex_unlock(&pp_handle->pp_lock);
	return ret;
}

static int pp_dpm_get_pp_num_states(void *handle,
		struct pp_states_info *data)
{
	struct pp_hwmgr *hwmgr;
	int i;
	struct pp_instance *pp_handle = (struct pp_instance *)handle;
	int ret = 0;

	ret = pp_check(pp_handle);

	if (ret)
		return ret;

	hwmgr = pp_handle->hwmgr;

	if (hwmgr->ps == NULL)
		return -EINVAL;

	mutex_lock(&pp_handle->pp_lock);

	data->nums = hwmgr->num_ps;

	for (i = 0; i < hwmgr->num_ps; i++) {
		struct pp_power_state *state = (struct pp_power_state *)
				((unsigned long)hwmgr->ps + i * hwmgr->ps_size);
		switch (state->classification.ui_label) {
		case PP_StateUILabel_Battery:
			data->states[i] = POWER_STATE_TYPE_BATTERY;
			break;
		case PP_StateUILabel_Balanced:
			data->states[i] = POWER_STATE_TYPE_BALANCED;
			break;
		case PP_StateUILabel_Performance:
			data->states[i] = POWER_STATE_TYPE_PERFORMANCE;
			break;
		default:
			if (state->classification.flags & PP_StateClassificationFlag_Boot)
				data->states[i] = POWER_STATE_TYPE_INTERNAL_BOOT;
			else
				data->states[i] = POWER_STATE_TYPE_DEFAULT;
		}
	}
	mutex_unlock(&pp_handle->pp_lock);
	return 0;
}

static int pp_dpm_get_pp_table(void *handle, char **table)
{
	struct pp_hwmgr *hwmgr;
	struct pp_instance *pp_handle = (struct pp_instance *)handle;
	int ret = 0;
	int size = 0;

	ret = pp_check(pp_handle);

	if (ret)
		return ret;

	hwmgr = pp_handle->hwmgr;

	if (!hwmgr->soft_pp_table)
		return -EINVAL;

	mutex_lock(&pp_handle->pp_lock);
	*table = (char *)hwmgr->soft_pp_table;
	size = hwmgr->soft_pp_table_size;
	mutex_unlock(&pp_handle->pp_lock);
	return size;
}

static int pp_dpm_set_pp_table(void *handle, const char *buf, size_t size)
{
	struct pp_hwmgr *hwmgr;
	struct pp_instance *pp_handle = (struct pp_instance *)handle;
	int ret = 0;

	ret = pp_check(pp_handle);

	if (ret)
		return ret;

	hwmgr = pp_handle->hwmgr;
	mutex_lock(&pp_handle->pp_lock);
	if (!hwmgr->hardcode_pp_table) {
		hwmgr->hardcode_pp_table = kmemdup(hwmgr->soft_pp_table,
						   hwmgr->soft_pp_table_size,
						   GFP_KERNEL);
		if (!hwmgr->hardcode_pp_table) {
			mutex_unlock(&pp_handle->pp_lock);
			return -ENOMEM;
		}
	}

	memcpy(hwmgr->hardcode_pp_table, buf, size);

	hwmgr->soft_pp_table = hwmgr->hardcode_pp_table;
	mutex_unlock(&pp_handle->pp_lock);

	ret = amd_powerplay_reset(handle);
	if (ret)
		return ret;

	if (hwmgr->hwmgr_func->avfs_control) {
		ret = hwmgr->hwmgr_func->avfs_control(hwmgr, false);
		if (ret)
			return ret;
	}

	return 0;
}

static int pp_dpm_force_clock_level(void *handle,
		enum pp_clock_type type, uint32_t mask)
{
	struct pp_hwmgr *hwmgr;
	struct pp_instance *pp_handle = (struct pp_instance *)handle;
	int ret = 0;

	ret = pp_check(pp_handle);

	if (ret)
		return ret;

	hwmgr = pp_handle->hwmgr;

	if (hwmgr->hwmgr_func->force_clock_level == NULL) {
		pr_info("%s was not implemented.\n", __func__);
		return 0;
	}
	mutex_lock(&pp_handle->pp_lock);
	hwmgr->hwmgr_func->force_clock_level(hwmgr, type, mask);
	mutex_unlock(&pp_handle->pp_lock);
	return ret;
}

static int pp_dpm_print_clock_levels(void *handle,
		enum pp_clock_type type, char *buf)
{
	struct pp_hwmgr *hwmgr;
	struct pp_instance *pp_handle = (struct pp_instance *)handle;
	int ret = 0;

	ret = pp_check(pp_handle);

	if (ret)
		return ret;

	hwmgr = pp_handle->hwmgr;

	if (hwmgr->hwmgr_func->print_clock_levels == NULL) {
		pr_info("%s was not implemented.\n", __func__);
		return 0;
	}
	mutex_lock(&pp_handle->pp_lock);
	ret = hwmgr->hwmgr_func->print_clock_levels(hwmgr, type, buf);
	mutex_unlock(&pp_handle->pp_lock);
	return ret;
}

static int pp_dpm_get_sclk_od(void *handle)
{
	struct pp_hwmgr *hwmgr;
	struct pp_instance *pp_handle = (struct pp_instance *)handle;
	int ret = 0;

	ret = pp_check(pp_handle);

	if (ret)
		return ret;

	hwmgr = pp_handle->hwmgr;

	if (hwmgr->hwmgr_func->get_sclk_od == NULL) {
		pr_info("%s was not implemented.\n", __func__);
		return 0;
	}
	mutex_lock(&pp_handle->pp_lock);
	ret = hwmgr->hwmgr_func->get_sclk_od(hwmgr);
	mutex_unlock(&pp_handle->pp_lock);
	return ret;
}

static int pp_dpm_set_sclk_od(void *handle, uint32_t value)
{
	struct pp_hwmgr *hwmgr;
	struct pp_instance *pp_handle = (struct pp_instance *)handle;
	int ret = 0;

	ret = pp_check(pp_handle);

	if (ret)
		return ret;

	hwmgr = pp_handle->hwmgr;

	if (hwmgr->hwmgr_func->set_sclk_od == NULL) {
		pr_info("%s was not implemented.\n", __func__);
		return 0;
	}

	mutex_lock(&pp_handle->pp_lock);
	ret = hwmgr->hwmgr_func->set_sclk_od(hwmgr, value);
	mutex_unlock(&pp_handle->pp_lock);
	return ret;
}

static int pp_dpm_get_mclk_od(void *handle)
{
	struct pp_hwmgr *hwmgr;
	struct pp_instance *pp_handle = (struct pp_instance *)handle;
	int ret = 0;

	ret = pp_check(pp_handle);

	if (ret)
		return ret;

	hwmgr = pp_handle->hwmgr;

	if (hwmgr->hwmgr_func->get_mclk_od == NULL) {
		pr_info("%s was not implemented.\n", __func__);
		return 0;
	}
	mutex_lock(&pp_handle->pp_lock);
	ret = hwmgr->hwmgr_func->get_mclk_od(hwmgr);
	mutex_unlock(&pp_handle->pp_lock);
	return ret;
}

static int pp_dpm_set_mclk_od(void *handle, uint32_t value)
{
	struct pp_hwmgr *hwmgr;
	struct pp_instance *pp_handle = (struct pp_instance *)handle;
	int ret = 0;

	ret = pp_check(pp_handle);

	if (ret)
		return ret;

	hwmgr = pp_handle->hwmgr;

	if (hwmgr->hwmgr_func->set_mclk_od == NULL) {
		pr_info("%s was not implemented.\n", __func__);
		return 0;
	}
	mutex_lock(&pp_handle->pp_lock);
	ret = hwmgr->hwmgr_func->set_mclk_od(hwmgr, value);
	mutex_unlock(&pp_handle->pp_lock);
	return ret;
}

static int pp_dpm_read_sensor(void *handle, int idx,
			      void *value, int *size)
{
	struct pp_hwmgr *hwmgr;
	struct pp_instance *pp_handle = (struct pp_instance *)handle;
	int ret = 0;

	ret = pp_check(pp_handle);

	if (ret)
		return ret;

	hwmgr = pp_handle->hwmgr;

	if (hwmgr->hwmgr_func->read_sensor == NULL) {
		pr_info("%s was not implemented.\n", __func__);
		return 0;
	}

	mutex_lock(&pp_handle->pp_lock);
	ret = hwmgr->hwmgr_func->read_sensor(hwmgr, idx, value, size);
	mutex_unlock(&pp_handle->pp_lock);

	return ret;
}

static struct amd_vce_state*
pp_dpm_get_vce_clock_state(void *handle, unsigned idx)
{
	struct pp_hwmgr *hwmgr;
	struct pp_instance *pp_handle = (struct pp_instance *)handle;
	int ret = 0;

	ret = pp_check(pp_handle);

	if (ret)
		return NULL;

	hwmgr = pp_handle->hwmgr;

	if (hwmgr && idx < hwmgr->num_vce_state_tables)
		return &hwmgr->vce_states[idx];
	return NULL;
}

static int pp_dpm_reset_power_profile_state(void *handle,
		struct amd_pp_profile *request)
{
	struct pp_hwmgr *hwmgr;
	struct pp_instance *pp_handle = (struct pp_instance *)handle;

	if (!request || pp_check(pp_handle))
		return -EINVAL;

	hwmgr = pp_handle->hwmgr;

	if (hwmgr->hwmgr_func->set_power_profile_state == NULL) {
		pr_info("%s was not implemented.\n", __func__);
		return 0;
	}

	if (request->type == AMD_PP_GFX_PROFILE) {
		hwmgr->gfx_power_profile = hwmgr->default_gfx_power_profile;
		return hwmgr->hwmgr_func->set_power_profile_state(hwmgr,
				&hwmgr->gfx_power_profile);
	} else if (request->type == AMD_PP_COMPUTE_PROFILE) {
		hwmgr->compute_power_profile =
				hwmgr->default_compute_power_profile;
		return hwmgr->hwmgr_func->set_power_profile_state(hwmgr,
				&hwmgr->compute_power_profile);
	} else
		return -EINVAL;
}

static int pp_dpm_get_power_profile_state(void *handle,
		struct amd_pp_profile *query)
{
	struct pp_hwmgr *hwmgr;
	struct pp_instance *pp_handle = (struct pp_instance *)handle;

	if (!query || pp_check(pp_handle))
		return -EINVAL;

	hwmgr = pp_handle->hwmgr;

	if (query->type == AMD_PP_GFX_PROFILE)
		memcpy(query, &hwmgr->gfx_power_profile,
				sizeof(struct amd_pp_profile));
	else if (query->type == AMD_PP_COMPUTE_PROFILE)
		memcpy(query, &hwmgr->compute_power_profile,
				sizeof(struct amd_pp_profile));
	else
		return -EINVAL;

	return 0;
}

static int pp_dpm_set_power_profile_state(void *handle,
		struct amd_pp_profile *request)
{
	struct pp_hwmgr *hwmgr;
	struct pp_instance *pp_handle = (struct pp_instance *)handle;
	int ret = -1;

	if (!request || pp_check(pp_handle))
		return -EINVAL;

	hwmgr = pp_handle->hwmgr;

	if (hwmgr->hwmgr_func->set_power_profile_state == NULL) {
		pr_info("%s was not implemented.\n", __func__);
		return 0;
	}

	if (request->min_sclk ||
		request->min_mclk ||
		request->activity_threshold ||
		request->up_hyst ||
		request->down_hyst) {
		if (request->type == AMD_PP_GFX_PROFILE)
			memcpy(&hwmgr->gfx_power_profile, request,
					sizeof(struct amd_pp_profile));
		else if (request->type == AMD_PP_COMPUTE_PROFILE)
			memcpy(&hwmgr->compute_power_profile, request,
					sizeof(struct amd_pp_profile));
		else
			return -EINVAL;

		if (request->type == hwmgr->current_power_profile)
			ret = hwmgr->hwmgr_func->set_power_profile_state(
					hwmgr,
					request);
	} else {
		/* set power profile if it exists */
		switch (request->type) {
		case AMD_PP_GFX_PROFILE:
			ret = hwmgr->hwmgr_func->set_power_profile_state(
					hwmgr,
					&hwmgr->gfx_power_profile);
			break;
		case AMD_PP_COMPUTE_PROFILE:
			ret = hwmgr->hwmgr_func->set_power_profile_state(
					hwmgr,
					&hwmgr->compute_power_profile);
			break;
		default:
			return -EINVAL;
		}
	}

	if (!ret)
		hwmgr->current_power_profile = request->type;

	return 0;
}

static int pp_dpm_switch_power_profile(void *handle,
		enum amd_pp_profile_type type)
{
	struct pp_hwmgr *hwmgr;
	struct amd_pp_profile request = {0};
	struct pp_instance *pp_handle = (struct pp_instance *)handle;

	if (pp_check(pp_handle))
		return -EINVAL;

	hwmgr = pp_handle->hwmgr;

	if (hwmgr->current_power_profile != type) {
		request.type = type;
		pp_dpm_set_power_profile_state(handle, &request);
	}

	return 0;
}

const struct amd_pm_funcs pp_dpm_funcs = {
	.get_temperature = pp_dpm_get_temperature,
	.load_firmware = pp_dpm_load_fw,
	.wait_for_fw_loading_complete = pp_dpm_fw_loading_complete,
	.force_performance_level = pp_dpm_force_performance_level,
	.get_performance_level = pp_dpm_get_performance_level,
	.get_current_power_state = pp_dpm_get_current_power_state,
	.get_sclk = pp_dpm_get_sclk,
	.get_mclk = pp_dpm_get_mclk,
	.powergate_vce = pp_dpm_powergate_vce,
	.powergate_uvd = pp_dpm_powergate_uvd,
	.dispatch_tasks = pp_dpm_dispatch_tasks,
	.set_fan_control_mode = pp_dpm_set_fan_control_mode,
	.get_fan_control_mode = pp_dpm_get_fan_control_mode,
	.set_fan_speed_percent = pp_dpm_set_fan_speed_percent,
	.get_fan_speed_percent = pp_dpm_get_fan_speed_percent,
	.get_fan_speed_rpm = pp_dpm_get_fan_speed_rpm,
	.get_pp_num_states = pp_dpm_get_pp_num_states,
	.get_pp_table = pp_dpm_get_pp_table,
	.set_pp_table = pp_dpm_set_pp_table,
	.force_clock_level = pp_dpm_force_clock_level,
	.print_clock_levels = pp_dpm_print_clock_levels,
	.get_sclk_od = pp_dpm_get_sclk_od,
	.set_sclk_od = pp_dpm_set_sclk_od,
	.get_mclk_od = pp_dpm_get_mclk_od,
	.set_mclk_od = pp_dpm_set_mclk_od,
	.read_sensor = pp_dpm_read_sensor,
	.get_vce_clock_state = pp_dpm_get_vce_clock_state,
	.reset_power_profile_state = pp_dpm_reset_power_profile_state,
	.get_power_profile_state = pp_dpm_get_power_profile_state,
	.set_power_profile_state = pp_dpm_set_power_profile_state,
	.switch_power_profile = pp_dpm_switch_power_profile,
	.set_clockgating_by_smu = pp_set_clockgating_by_smu,
};

<<<<<<< HEAD
int amd_powerplay_create(struct amd_pp_init *pp_init,
				void **handle)
{
	struct pp_instance *instance;

	if (pp_init == NULL || handle == NULL)
		return -EINVAL;

	instance = kzalloc(sizeof(struct pp_instance), GFP_KERNEL);
	if (instance == NULL)
		return -ENOMEM;

	instance->pp_valid = PP_VALID;
	instance->chip_family = pp_init->chip_family;
	instance->chip_id = pp_init->chip_id;
	instance->pm_en = pp_init->pm_en;
	instance->feature_mask = pp_init->feature_mask;
	instance->device = pp_init->device;
	mutex_init(&instance->pp_lock);
	*handle = instance;
	return 0;
}

int amd_powerplay_destroy(void *handle)
{
	struct pp_instance *instance = (struct pp_instance *)handle;

	kfree(instance->hwmgr);
	instance->hwmgr = NULL;

	kfree(instance);
	instance = NULL;
	return 0;
}

=======
>>>>>>> bb7a9c8d
int amd_powerplay_reset(void *handle)
{
	struct pp_instance *instance = (struct pp_instance *)handle;
	int ret;

<<<<<<< HEAD
	if (cgs_is_virtualization_enabled(instance->hwmgr->device))
		return PP_DPM_DISABLED;

=======
>>>>>>> bb7a9c8d
	ret = pp_check(instance);
	if (!ret)
		return ret;

	ret = pp_hw_fini(instance);
	if (ret)
		return ret;

	ret = hwmgr_hw_init(instance);
	if (ret)
<<<<<<< HEAD
		return PP_DPM_DISABLED;
=======
		return ret;
>>>>>>> bb7a9c8d

	return hwmgr_handle_task(instance, AMD_PP_TASK_COMPLETE_INIT, NULL, NULL);
}

/* export this function to DAL */

int amd_powerplay_display_configuration_change(void *handle,
	const struct amd_pp_display_configuration *display_config)
{
	struct pp_hwmgr  *hwmgr;
	struct pp_instance *pp_handle = (struct pp_instance *)handle;
	int ret = 0;

	ret = pp_check(pp_handle);

	if (ret)
		return ret;

	hwmgr = pp_handle->hwmgr;
	mutex_lock(&pp_handle->pp_lock);
	phm_store_dal_configuration_data(hwmgr, display_config);
	mutex_unlock(&pp_handle->pp_lock);
	return 0;
}

int amd_powerplay_get_display_power_level(void *handle,
		struct amd_pp_simple_clock_info *output)
{
	struct pp_hwmgr  *hwmgr;
	struct pp_instance *pp_handle = (struct pp_instance *)handle;
	int ret = 0;

	ret = pp_check(pp_handle);

	if (ret)
		return ret;

	hwmgr = pp_handle->hwmgr;

	if (output == NULL)
		return -EINVAL;

	mutex_lock(&pp_handle->pp_lock);
	ret = phm_get_dal_power_level(hwmgr, output);
	mutex_unlock(&pp_handle->pp_lock);
	return ret;
}

int amd_powerplay_get_current_clocks(void *handle,
		struct amd_pp_clock_info *clocks)
{
	struct amd_pp_simple_clock_info simple_clocks;
	struct pp_clock_info hw_clocks;
	struct pp_hwmgr  *hwmgr;
	struct pp_instance *pp_handle = (struct pp_instance *)handle;
	int ret = 0;

	ret = pp_check(pp_handle);

	if (ret)
		return ret;

	hwmgr = pp_handle->hwmgr;

	mutex_lock(&pp_handle->pp_lock);

	phm_get_dal_power_level(hwmgr, &simple_clocks);

	if (phm_cap_enabled(hwmgr->platform_descriptor.platformCaps,
					PHM_PlatformCaps_PowerContainment))
		ret = phm_get_clock_info(hwmgr, &hwmgr->current_ps->hardware,
					&hw_clocks, PHM_PerformanceLevelDesignation_PowerContainment);
	else
		ret = phm_get_clock_info(hwmgr, &hwmgr->current_ps->hardware,
					&hw_clocks, PHM_PerformanceLevelDesignation_Activity);

	if (ret) {
		pr_info("Error in phm_get_clock_info \n");
		mutex_unlock(&pp_handle->pp_lock);
		return -EINVAL;
	}

	clocks->min_engine_clock = hw_clocks.min_eng_clk;
	clocks->max_engine_clock = hw_clocks.max_eng_clk;
	clocks->min_memory_clock = hw_clocks.min_mem_clk;
	clocks->max_memory_clock = hw_clocks.max_mem_clk;
	clocks->min_bus_bandwidth = hw_clocks.min_bus_bandwidth;
	clocks->max_bus_bandwidth = hw_clocks.max_bus_bandwidth;

	clocks->max_engine_clock_in_sr = hw_clocks.max_eng_clk;
	clocks->min_engine_clock_in_sr = hw_clocks.min_eng_clk;

	clocks->max_clocks_state = simple_clocks.level;

	if (0 == phm_get_current_shallow_sleep_clocks(hwmgr, &hwmgr->current_ps->hardware, &hw_clocks)) {
		clocks->max_engine_clock_in_sr = hw_clocks.max_eng_clk;
		clocks->min_engine_clock_in_sr = hw_clocks.min_eng_clk;
	}
	mutex_unlock(&pp_handle->pp_lock);
	return 0;
}

int amd_powerplay_get_clock_by_type(void *handle, enum amd_pp_clock_type type, struct amd_pp_clocks *clocks)
{
	struct pp_hwmgr  *hwmgr;
	struct pp_instance *pp_handle = (struct pp_instance *)handle;
	int ret = 0;

	ret = pp_check(pp_handle);

	if (ret)
		return ret;

	hwmgr = pp_handle->hwmgr;

	if (clocks == NULL)
		return -EINVAL;

	mutex_lock(&pp_handle->pp_lock);
	ret = phm_get_clock_by_type(hwmgr, type, clocks);
	mutex_unlock(&pp_handle->pp_lock);
	return ret;
}

int amd_powerplay_get_clock_by_type_with_latency(void *handle,
		enum amd_pp_clock_type type,
		struct pp_clock_levels_with_latency *clocks)
{
	struct pp_hwmgr *hwmgr;
	struct pp_instance *pp_handle = (struct pp_instance *)handle;
	int ret = 0;

	ret = pp_check(pp_handle);
	if (ret)
		return ret;

	if (!clocks)
		return -EINVAL;

	mutex_lock(&pp_handle->pp_lock);
	hwmgr = ((struct pp_instance *)handle)->hwmgr;
	ret = phm_get_clock_by_type_with_latency(hwmgr, type, clocks);
	mutex_unlock(&pp_handle->pp_lock);
	return ret;
}

int amd_powerplay_get_clock_by_type_with_voltage(void *handle,
		enum amd_pp_clock_type type,
		struct pp_clock_levels_with_voltage *clocks)
{
	struct pp_hwmgr *hwmgr;
	struct pp_instance *pp_handle = (struct pp_instance *)handle;
	int ret = 0;

	ret = pp_check(pp_handle);
	if (ret)
		return ret;

	if (!clocks)
		return -EINVAL;

	hwmgr = ((struct pp_instance *)handle)->hwmgr;

	mutex_lock(&pp_handle->pp_lock);

	ret = phm_get_clock_by_type_with_voltage(hwmgr, type, clocks);

	mutex_unlock(&pp_handle->pp_lock);
	return ret;
}

int amd_powerplay_set_watermarks_for_clocks_ranges(void *handle,
		struct pp_wm_sets_with_clock_ranges_soc15 *wm_with_clock_ranges)
{
	struct pp_hwmgr *hwmgr;
	struct pp_instance *pp_handle = (struct pp_instance *)handle;
	int ret = 0;

	ret = pp_check(pp_handle);
	if (ret)
		return ret;

	if (!wm_with_clock_ranges)
		return -EINVAL;

	hwmgr = ((struct pp_instance *)handle)->hwmgr;

	mutex_lock(&pp_handle->pp_lock);
	ret = phm_set_watermarks_for_clocks_ranges(hwmgr,
			wm_with_clock_ranges);
	mutex_unlock(&pp_handle->pp_lock);

	return ret;
}

int amd_powerplay_display_clock_voltage_request(void *handle,
		struct pp_display_clock_request *clock)
{
	struct pp_hwmgr *hwmgr;
	struct pp_instance *pp_handle = (struct pp_instance *)handle;
	int ret = 0;

	ret = pp_check(pp_handle);
	if (ret)
		return ret;

	if (!clock)
		return -EINVAL;

	hwmgr = ((struct pp_instance *)handle)->hwmgr;

	mutex_lock(&pp_handle->pp_lock);
	ret = phm_display_clock_voltage_request(hwmgr, clock);
	mutex_unlock(&pp_handle->pp_lock);

	return ret;
}

int amd_powerplay_get_display_mode_validation_clocks(void *handle,
		struct amd_pp_simple_clock_info *clocks)
{
	struct pp_hwmgr  *hwmgr;
	struct pp_instance *pp_handle = (struct pp_instance *)handle;
	int ret = 0;

	ret = pp_check(pp_handle);

	if (ret)
		return ret;

	hwmgr = pp_handle->hwmgr;

	if (clocks == NULL)
		return -EINVAL;

	mutex_lock(&pp_handle->pp_lock);

	if (phm_cap_enabled(hwmgr->platform_descriptor.platformCaps, PHM_PlatformCaps_DynamicPatchPowerState))
		ret = phm_get_max_high_clocks(hwmgr, clocks);

	mutex_unlock(&pp_handle->pp_lock);
	return ret;
}
<|MERGE_RESOLUTION|>--- conflicted
+++ resolved
@@ -29,14 +29,11 @@
 #include "amd_powerplay.h"
 #include "pp_instance.h"
 #include "power_state.h"
-<<<<<<< HEAD
-=======
 
 #define PP_DPM_DISABLED 0xCCCC
 
 static int pp_dpm_dispatch_tasks(void *handle, enum amd_pp_task task_id,
 		void *input, void *output);
->>>>>>> bb7a9c8d
 
 static inline int pp_check(struct pp_instance *handle)
 {
@@ -94,24 +91,15 @@
 	int ret;
 	struct pp_instance *pp_handle = NULL;
 
-<<<<<<< HEAD
+	pp_handle = cgs_register_pp_handle(handle, amd_powerplay_create);
+
+	if (!pp_handle)
+		return -EINVAL;
+
 	ret = hwmgr_early_init(pp_handle);
 	if (ret)
 		return -EINVAL;
-=======
-	pp_handle = cgs_register_pp_handle(handle, amd_powerplay_create);
->>>>>>> bb7a9c8d
-
-	if (!pp_handle)
-		return -EINVAL;
-
-<<<<<<< HEAD
-=======
-	ret = hwmgr_early_init(pp_handle);
-	if (ret)
-		return -EINVAL;
-
->>>>>>> bb7a9c8d
+
 	return 0;
 }
 
@@ -123,11 +111,7 @@
 
 	ret = pp_check(pp_handle);
 
-<<<<<<< HEAD
-	if (ret == 0 || ret == PP_DPM_DISABLED) {
-=======
 	if (ret >= 0) {
->>>>>>> bb7a9c8d
 		hwmgr = pp_handle->hwmgr;
 
 		if (hwmgr->smumgr_funcs->smu_init == NULL)
@@ -147,11 +131,7 @@
 	struct pp_instance *pp_handle = (struct pp_instance *)handle;
 
 	ret = pp_check(pp_handle);
-<<<<<<< HEAD
-	if (ret == 0 || ret == PP_DPM_DISABLED) {
-=======
 	if (ret >= 0) {
->>>>>>> bb7a9c8d
 		hwmgr = pp_handle->hwmgr;
 
 		if (hwmgr->smumgr_funcs->smu_fini == NULL)
@@ -170,11 +150,7 @@
 
 	ret = pp_check(pp_handle);
 
-<<<<<<< HEAD
-	if (ret == 0 || ret == PP_DPM_DISABLED) {
-=======
 	if (ret >= 0) {
->>>>>>> bb7a9c8d
 		hwmgr = pp_handle->hwmgr;
 
 		if (hwmgr->smumgr_funcs->start_smu == NULL)
@@ -191,23 +167,12 @@
 		if (ret)
 			goto exit;
 	}
-<<<<<<< HEAD
-
-	ret = hwmgr_hw_init(pp_handle);
-	if (ret)
-		goto err;
-	return 0;
-err:
-	pp_handle->pm_en = 0;
-	return PP_DPM_DISABLED;
-=======
 	return ret;
 exit:
 	pp_handle->pm_en = 0;
 	cgs_notify_dpm_enabled(hwmgr->device, false);
 	return 0;
 
->>>>>>> bb7a9c8d
 }
 
 static int pp_hw_fini(void *handle)
@@ -219,8 +184,6 @@
 	if (ret == 0)
 		hwmgr_hw_fini(pp_handle);
 
-<<<<<<< HEAD
-=======
 	return 0;
 }
 
@@ -234,7 +197,6 @@
 		pp_dpm_dispatch_tasks(pp_handle,
 					AMD_PP_TASK_COMPLETE_INIT, NULL, NULL);
 
->>>>>>> bb7a9c8d
 	return 0;
 }
 
@@ -289,29 +251,15 @@
 	int ret = 0;
 
 	ret = pp_check(pp_handle);
-<<<<<<< HEAD
-
-	if (ret == PP_DPM_DISABLED)
-		return 0;
-	else if (ret != 0)
-		return ret;
-
-	return hwmgr_hw_suspend(pp_handle);
-=======
 	if (ret == 0)
 		hwmgr_hw_suspend(pp_handle);
 	return 0;
->>>>>>> bb7a9c8d
 }
 
 static int pp_resume(void *handle)
 {
 	struct pp_hwmgr  *hwmgr;
-<<<<<<< HEAD
-	int ret, ret1;
-=======
 	int ret;
->>>>>>> bb7a9c8d
 	struct pp_instance *pp_handle = (struct pp_instance *)handle;
 
 	ret = pp_check(pp_handle);
@@ -324,18 +272,10 @@
 	if (hwmgr->smumgr_funcs->start_smu == NULL)
 		return -EINVAL;
 
-<<<<<<< HEAD
-	ret = hwmgr->smumgr_funcs->start_smu(pp_handle->hwmgr);
-	if (ret) {
-		pr_err("smc start failed\n");
-		hwmgr->smumgr_funcs->smu_fini(pp_handle->hwmgr);
-		return ret;
-=======
 	if (hwmgr->smumgr_funcs->start_smu(pp_handle->hwmgr)) {
 		pr_err("smc start failed\n");
 		hwmgr->smumgr_funcs->smu_fini(pp_handle->hwmgr);
 		return -EINVAL;
->>>>>>> bb7a9c8d
 	}
 
 	if (ret == PP_DPM_DISABLED)
@@ -372,8 +312,6 @@
 	return 0;
 }
 
-<<<<<<< HEAD
-=======
 static int pp_set_clockgating_by_smu(void *handle, uint32_t msg_id)
 {
 	struct pp_hwmgr  *hwmgr;
@@ -395,7 +333,6 @@
 	return hwmgr->hwmgr_func->update_clock_gatings(hwmgr, &msg_id);
 }
 
->>>>>>> bb7a9c8d
 static void pp_dpm_en_umd_pstate(struct pp_hwmgr  *hwmgr,
 						enum amd_dpm_forced_level *level)
 {
@@ -542,11 +479,7 @@
 
 	ret = pp_check(pp_handle);
 
-<<<<<<< HEAD
-	if (ret != 0)
-=======
-	if (ret)
->>>>>>> bb7a9c8d
+	if (ret)
 		return;
 
 	hwmgr = pp_handle->hwmgr;
@@ -568,11 +501,7 @@
 
 	ret = pp_check(pp_handle);
 
-<<<<<<< HEAD
-	if (ret != 0)
-=======
-	if (ret)
->>>>>>> bb7a9c8d
+	if (ret)
 		return;
 
 	hwmgr = pp_handle->hwmgr;
@@ -656,11 +585,7 @@
 
 	ret = pp_check(pp_handle);
 
-<<<<<<< HEAD
-	if (ret != 0)
-=======
-	if (ret)
->>>>>>> bb7a9c8d
+	if (ret)
 		return;
 
 	hwmgr = pp_handle->hwmgr;
@@ -1253,55 +1178,11 @@
 	.set_clockgating_by_smu = pp_set_clockgating_by_smu,
 };
 
-<<<<<<< HEAD
-int amd_powerplay_create(struct amd_pp_init *pp_init,
-				void **handle)
-{
-	struct pp_instance *instance;
-
-	if (pp_init == NULL || handle == NULL)
-		return -EINVAL;
-
-	instance = kzalloc(sizeof(struct pp_instance), GFP_KERNEL);
-	if (instance == NULL)
-		return -ENOMEM;
-
-	instance->pp_valid = PP_VALID;
-	instance->chip_family = pp_init->chip_family;
-	instance->chip_id = pp_init->chip_id;
-	instance->pm_en = pp_init->pm_en;
-	instance->feature_mask = pp_init->feature_mask;
-	instance->device = pp_init->device;
-	mutex_init(&instance->pp_lock);
-	*handle = instance;
-	return 0;
-}
-
-int amd_powerplay_destroy(void *handle)
-{
-	struct pp_instance *instance = (struct pp_instance *)handle;
-
-	kfree(instance->hwmgr);
-	instance->hwmgr = NULL;
-
-	kfree(instance);
-	instance = NULL;
-	return 0;
-}
-
-=======
->>>>>>> bb7a9c8d
 int amd_powerplay_reset(void *handle)
 {
 	struct pp_instance *instance = (struct pp_instance *)handle;
 	int ret;
 
-<<<<<<< HEAD
-	if (cgs_is_virtualization_enabled(instance->hwmgr->device))
-		return PP_DPM_DISABLED;
-
-=======
->>>>>>> bb7a9c8d
 	ret = pp_check(instance);
 	if (!ret)
 		return ret;
@@ -1312,11 +1193,7 @@
 
 	ret = hwmgr_hw_init(instance);
 	if (ret)
-<<<<<<< HEAD
-		return PP_DPM_DISABLED;
-=======
-		return ret;
->>>>>>> bb7a9c8d
+		return ret;
 
 	return hwmgr_handle_task(instance, AMD_PP_TASK_COMPLETE_INIT, NULL, NULL);
 }
