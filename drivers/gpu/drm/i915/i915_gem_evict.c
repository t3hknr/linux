--- conflicted
+++ resolved
@@ -165,13 +165,7 @@
 
 	lists_empty = (list_empty(&dev_priv->mm.inactive_list) &&
 		       list_empty(&dev_priv->mm.flushing_list) &&
-<<<<<<< HEAD
-		       list_empty(&dev_priv->render_ring.active_list) &&
-		       list_empty(&dev_priv->bsd_ring.active_list) &&
-		       list_empty(&dev_priv->blt_ring.active_list));
-=======
 		       list_empty(&dev_priv->mm.active_list));
->>>>>>> 9457b24a
 	if (lists_empty)
 		return -ENOSPC;
 
@@ -188,13 +182,7 @@
 
 	lists_empty = (list_empty(&dev_priv->mm.inactive_list) &&
 		       list_empty(&dev_priv->mm.flushing_list) &&
-<<<<<<< HEAD
-		       list_empty(&dev_priv->render_ring.active_list) &&
-		       list_empty(&dev_priv->bsd_ring.active_list) &&
-		       list_empty(&dev_priv->blt_ring.active_list));
-=======
 		       list_empty(&dev_priv->mm.active_list));
->>>>>>> 9457b24a
 	BUG_ON(!lists_empty);
 
 	return 0;
