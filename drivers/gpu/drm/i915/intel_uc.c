--- conflicted
+++ resolved
@@ -271,13 +271,9 @@
 	if (!USES_GUC(dev_priv))
 		return;
 
-<<<<<<< HEAD
-	intel_guc_fini_wq(&dev_priv->guc);
-=======
 	intel_guc_fini_wq(guc);
 
 	intel_guc_log_relay_destroy(guc);
->>>>>>> 164daaf2
 }
 
 int intel_uc_init(struct drm_i915_private *dev_priv)
