/*
 * Analog Devices ADV7511 HDMI transmitter driver
 *
 * Copyright 2012 Analog Devices Inc.
 *
 * Licensed under the GPL-2.
 */

#include <linux/device.h>
#include <linux/gpio/consumer.h>
#include <linux/module.h>
#include <linux/of_device.h>
#include <linux/slab.h>
#include <linux/clk.h>

#include <drm/drmP.h>
#include <drm/drm_atomic.h>
#include <drm/drm_atomic_helper.h>
#include <drm/drm_edid.h>

#include <media/cec.h>

#include "adv7511.h"

/* ADI recommended values for proper operation. */
static const struct reg_sequence adv7511_fixed_registers[] = {
	{ 0x98, 0x03 },
	{ 0x9a, 0xe0 },
	{ 0x9c, 0x30 },
	{ 0x9d, 0x61 },
	{ 0xa2, 0xa4 },
	{ 0xa3, 0xa4 },
	{ 0xe0, 0xd0 },
	{ 0xf9, 0x00 },
	{ 0x55, 0x02 },
};

/* -----------------------------------------------------------------------------
 * Register access
 */

static const uint8_t adv7511_register_defaults[] = {
	0x12, 0x00, 0x00, 0x00, 0x00, 0x00, 0x00, 0x00, /* 00 */
	0x00, 0x00, 0x01, 0x0e, 0xbc, 0x18, 0x01, 0x13,
	0x25, 0x37, 0x00, 0x00, 0x00, 0x00, 0x00, 0x00, /* 10 */
	0x46, 0x62, 0x04, 0xa8, 0x00, 0x00, 0x1c, 0x84,
	0x1c, 0xbf, 0x04, 0xa8, 0x1e, 0x70, 0x02, 0x1e, /* 20 */
	0x00, 0x00, 0x04, 0xa8, 0x08, 0x12, 0x1b, 0xac,
	0x00, 0x00, 0x00, 0x00, 0x00, 0x00, 0x00, 0x00, /* 30 */
	0x00, 0x00, 0x00, 0x80, 0x00, 0x00, 0x00, 0xb0,
	0x00, 0x50, 0x90, 0x7e, 0x79, 0x70, 0x00, 0x00, /* 40 */
	0x00, 0xa8, 0x80, 0x00, 0x00, 0x00, 0x00, 0x00,
	0x00, 0x00, 0x02, 0x0d, 0x00, 0x00, 0x00, 0x00, /* 50 */
	0x00, 0x00, 0x00, 0x00, 0x00, 0x00, 0x00, 0x00,
	0x00, 0x00, 0x00, 0x00, 0x00, 0x00, 0x00, 0x00, /* 60 */
	0x00, 0x00, 0x00, 0x00, 0x00, 0x00, 0x00, 0x00,
	0x01, 0x0a, 0x00, 0x00, 0x00, 0x00, 0x00, 0x00, /* 70 */
	0x00, 0x00, 0x00, 0x00, 0x00, 0x00, 0x00, 0x00,
	0x00, 0x00, 0x00, 0x00, 0x00, 0x00, 0x00, 0x00, /* 80 */
	0x00, 0x00, 0x00, 0x00, 0x00, 0x00, 0x00, 0x00,
	0x00, 0x00, 0x00, 0x00, 0xc0, 0x00, 0x00, 0x00, /* 90 */
	0x0b, 0x02, 0x00, 0x18, 0x5a, 0x60, 0x00, 0x00,
	0x00, 0x00, 0x80, 0x80, 0x08, 0x04, 0x00, 0x00, /* a0 */
	0x00, 0x00, 0x00, 0x40, 0x00, 0x00, 0x40, 0x14,
	0x00, 0x00, 0x00, 0x00, 0x00, 0x00, 0x00, 0x00, /* b0 */
	0x00, 0x00, 0x00, 0x00, 0x00, 0x00, 0x00, 0x00,
	0x00, 0x00, 0x00, 0x00, 0x00, 0x00, 0x00, 0x00, /* c0 */
	0x00, 0x03, 0x00, 0x00, 0x02, 0x00, 0x01, 0x04,
	0x30, 0xff, 0x80, 0x80, 0x80, 0x00, 0x00, 0x00, /* d0 */
	0x00, 0x00, 0x00, 0x00, 0x00, 0x00, 0x10, 0x01,
	0x80, 0x75, 0x00, 0x00, 0x60, 0x00, 0x00, 0x00, /* e0 */
	0x00, 0x00, 0x00, 0x00, 0x00, 0x00, 0x00, 0x00,
	0x00, 0x00, 0x00, 0x00, 0x00, 0x75, 0x11, 0x00, /* f0 */
	0x00, 0x7c, 0x00, 0x00, 0x00, 0x00, 0x00, 0x00,
};

static bool adv7511_register_volatile(struct device *dev, unsigned int reg)
{
	switch (reg) {
	case ADV7511_REG_CHIP_REVISION:
	case ADV7511_REG_SPDIF_FREQ:
	case ADV7511_REG_CTS_AUTOMATIC1:
	case ADV7511_REG_CTS_AUTOMATIC2:
	case ADV7511_REG_VIC_DETECTED:
	case ADV7511_REG_VIC_SEND:
	case ADV7511_REG_AUX_VIC_DETECTED:
	case ADV7511_REG_STATUS:
	case ADV7511_REG_GC(1):
	case ADV7511_REG_INT(0):
	case ADV7511_REG_INT(1):
	case ADV7511_REG_PLL_STATUS:
	case ADV7511_REG_AN(0):
	case ADV7511_REG_AN(1):
	case ADV7511_REG_AN(2):
	case ADV7511_REG_AN(3):
	case ADV7511_REG_AN(4):
	case ADV7511_REG_AN(5):
	case ADV7511_REG_AN(6):
	case ADV7511_REG_AN(7):
	case ADV7511_REG_HDCP_STATUS:
	case ADV7511_REG_BCAPS:
	case ADV7511_REG_BKSV(0):
	case ADV7511_REG_BKSV(1):
	case ADV7511_REG_BKSV(2):
	case ADV7511_REG_BKSV(3):
	case ADV7511_REG_BKSV(4):
	case ADV7511_REG_DDC_STATUS:
	case ADV7511_REG_EDID_READ_CTRL:
	case ADV7511_REG_BSTATUS(0):
	case ADV7511_REG_BSTATUS(1):
	case ADV7511_REG_CHIP_ID_HIGH:
	case ADV7511_REG_CHIP_ID_LOW:
		return true;
	}

	return false;
}

static const struct regmap_config adv7511_regmap_config = {
	.reg_bits = 8,
	.val_bits = 8,

	.max_register = 0xff,
	.cache_type = REGCACHE_RBTREE,
	.reg_defaults_raw = adv7511_register_defaults,
	.num_reg_defaults_raw = ARRAY_SIZE(adv7511_register_defaults),

	.volatile_reg = adv7511_register_volatile,
};

/* -----------------------------------------------------------------------------
 * Hardware configuration
 */

static void adv7511_set_colormap(struct adv7511 *adv7511, bool enable,
				 const uint16_t *coeff,
				 unsigned int scaling_factor)
{
	unsigned int i;

	regmap_update_bits(adv7511->regmap, ADV7511_REG_CSC_UPPER(1),
			   ADV7511_CSC_UPDATE_MODE, ADV7511_CSC_UPDATE_MODE);

	if (enable) {
		for (i = 0; i < 12; ++i) {
			regmap_update_bits(adv7511->regmap,
					   ADV7511_REG_CSC_UPPER(i),
					   0x1f, coeff[i] >> 8);
			regmap_write(adv7511->regmap,
				     ADV7511_REG_CSC_LOWER(i),
				     coeff[i] & 0xff);
		}
	}

	if (enable)
		regmap_update_bits(adv7511->regmap, ADV7511_REG_CSC_UPPER(0),
				   0xe0, 0x80 | (scaling_factor << 5));
	else
		regmap_update_bits(adv7511->regmap, ADV7511_REG_CSC_UPPER(0),
				   0x80, 0x00);

	regmap_update_bits(adv7511->regmap, ADV7511_REG_CSC_UPPER(1),
			   ADV7511_CSC_UPDATE_MODE, 0);
}

static int adv7511_packet_enable(struct adv7511 *adv7511, unsigned int packet)
{
	if (packet & 0xff)
		regmap_update_bits(adv7511->regmap, ADV7511_REG_PACKET_ENABLE0,
				   packet, 0xff);

	if (packet & 0xff00) {
		packet >>= 8;
		regmap_update_bits(adv7511->regmap, ADV7511_REG_PACKET_ENABLE1,
				   packet, 0xff);
	}

	return 0;
}

static int adv7511_packet_disable(struct adv7511 *adv7511, unsigned int packet)
{
	if (packet & 0xff)
		regmap_update_bits(adv7511->regmap, ADV7511_REG_PACKET_ENABLE0,
				   packet, 0x00);

	if (packet & 0xff00) {
		packet >>= 8;
		regmap_update_bits(adv7511->regmap, ADV7511_REG_PACKET_ENABLE1,
				   packet, 0x00);
	}

	return 0;
}

/* Coefficients for adv7511 color space conversion */
static const uint16_t adv7511_csc_ycbcr_to_rgb[] = {
	0x0734, 0x04ad, 0x0000, 0x1c1b,
	0x1ddc, 0x04ad, 0x1f24, 0x0135,
	0x0000, 0x04ad, 0x087c, 0x1b77,
};

static void adv7511_set_config_csc(struct adv7511 *adv7511,
				   struct drm_connector *connector,
				   bool rgb, bool hdmi_mode)
{
	struct adv7511_video_config config;
	bool output_format_422, output_format_ycbcr;
	unsigned int mode;
	uint8_t infoframe[17];

	config.hdmi_mode = hdmi_mode;

	hdmi_avi_infoframe_init(&config.avi_infoframe);

	config.avi_infoframe.scan_mode = HDMI_SCAN_MODE_UNDERSCAN;

	if (rgb) {
		config.csc_enable = false;
		config.avi_infoframe.colorspace = HDMI_COLORSPACE_RGB;
	} else {
		config.csc_scaling_factor = ADV7511_CSC_SCALING_4;
		config.csc_coefficents = adv7511_csc_ycbcr_to_rgb;

		if ((connector->display_info.color_formats &
		     DRM_COLOR_FORMAT_YCRCB422) &&
		    config.hdmi_mode) {
			config.csc_enable = false;
			config.avi_infoframe.colorspace =
				HDMI_COLORSPACE_YUV422;
		} else {
			config.csc_enable = true;
			config.avi_infoframe.colorspace = HDMI_COLORSPACE_RGB;
		}
	}

	if (config.hdmi_mode) {
		mode = ADV7511_HDMI_CFG_MODE_HDMI;

		switch (config.avi_infoframe.colorspace) {
		case HDMI_COLORSPACE_YUV444:
			output_format_422 = false;
			output_format_ycbcr = true;
			break;
		case HDMI_COLORSPACE_YUV422:
			output_format_422 = true;
			output_format_ycbcr = true;
			break;
		default:
			output_format_422 = false;
			output_format_ycbcr = false;
			break;
		}
	} else {
		mode = ADV7511_HDMI_CFG_MODE_DVI;
		output_format_422 = false;
		output_format_ycbcr = false;
	}

	adv7511_packet_disable(adv7511, ADV7511_PACKET_ENABLE_AVI_INFOFRAME);

	adv7511_set_colormap(adv7511, config.csc_enable,
			     config.csc_coefficents,
			     config.csc_scaling_factor);

	regmap_update_bits(adv7511->regmap, ADV7511_REG_VIDEO_INPUT_CFG1, 0x81,
			   (output_format_422 << 7) | output_format_ycbcr);

	regmap_update_bits(adv7511->regmap, ADV7511_REG_HDCP_HDMI_CFG,
			   ADV7511_HDMI_CFG_MODE_MASK, mode);

	hdmi_avi_infoframe_pack(&config.avi_infoframe, infoframe,
				sizeof(infoframe));

	/* The AVI infoframe id is not configurable */
	regmap_bulk_write(adv7511->regmap, ADV7511_REG_AVI_INFOFRAME_VERSION,
			  infoframe + 1, sizeof(infoframe) - 1);

	adv7511_packet_enable(adv7511, ADV7511_PACKET_ENABLE_AVI_INFOFRAME);
}

static void adv7511_set_link_config(struct adv7511 *adv7511,
				    const struct adv7511_link_config *config)
{
	/*
	 * The input style values documented in the datasheet don't match the
	 * hardware register field values :-(
	 */
	static const unsigned int input_styles[4] = { 0, 2, 1, 3 };

	unsigned int clock_delay;
	unsigned int color_depth;
	unsigned int input_id;

	clock_delay = (config->clock_delay + 1200) / 400;
	color_depth = config->input_color_depth == 8 ? 3
		    : (config->input_color_depth == 10 ? 1 : 2);

	/* TODO Support input ID 6 */
	if (config->input_colorspace != HDMI_COLORSPACE_YUV422)
		input_id = config->input_clock == ADV7511_INPUT_CLOCK_DDR
			 ? 5 : 0;
	else if (config->input_clock == ADV7511_INPUT_CLOCK_DDR)
		input_id = config->embedded_sync ? 8 : 7;
	else if (config->input_clock == ADV7511_INPUT_CLOCK_2X)
		input_id = config->embedded_sync ? 4 : 3;
	else
		input_id = config->embedded_sync ? 2 : 1;

	regmap_update_bits(adv7511->regmap, ADV7511_REG_I2C_FREQ_ID_CFG, 0xf,
			   input_id);
	regmap_update_bits(adv7511->regmap, ADV7511_REG_VIDEO_INPUT_CFG1, 0x7e,
			   (color_depth << 4) |
			   (input_styles[config->input_style] << 2));
	regmap_write(adv7511->regmap, ADV7511_REG_VIDEO_INPUT_CFG2,
		     config->input_justification << 3);
	regmap_write(adv7511->regmap, ADV7511_REG_TIMING_GEN_SEQ,
		     config->sync_pulse << 2);

	regmap_write(adv7511->regmap, 0xba, clock_delay << 5);

	adv7511->embedded_sync = config->embedded_sync;
	adv7511->hsync_polarity = config->hsync_polarity;
	adv7511->vsync_polarity = config->vsync_polarity;
	adv7511->rgb = config->input_colorspace == HDMI_COLORSPACE_RGB;
}

static void __adv7511_power_on(struct adv7511 *adv7511)
{
	adv7511->current_edid_segment = -1;

	regmap_update_bits(adv7511->regmap, ADV7511_REG_POWER,
			   ADV7511_POWER_POWER_DOWN, 0);
	if (adv7511->i2c_main->irq) {
		/*
		 * Documentation says the INT_ENABLE registers are reset in
		 * POWER_DOWN mode. My 7511w preserved the bits, however.
		 * Still, let's be safe and stick to the documentation.
		 */
		regmap_write(adv7511->regmap, ADV7511_REG_INT_ENABLE(0),
			     ADV7511_INT0_EDID_READY | ADV7511_INT0_HPD);
		regmap_update_bits(adv7511->regmap,
				   ADV7511_REG_INT_ENABLE(1),
				   ADV7511_INT1_DDC_ERROR,
				   ADV7511_INT1_DDC_ERROR);
	}

	/*
	 * Per spec it is allowed to pulse the HPD signal to indicate that the
	 * EDID information has changed. Some monitors do this when they wakeup
	 * from standby or are enabled. When the HPD goes low the adv7511 is
	 * reset and the outputs are disabled which might cause the monitor to
	 * go to standby again. To avoid this we ignore the HPD pin for the
	 * first few seconds after enabling the output.
	 */
	regmap_update_bits(adv7511->regmap, ADV7511_REG_POWER2,
			   ADV7511_REG_POWER2_HPD_SRC_MASK,
			   ADV7511_REG_POWER2_HPD_SRC_NONE);
}

static void adv7511_power_on(struct adv7511 *adv7511)
{
	__adv7511_power_on(adv7511);

	/*
	 * Most of the registers are reset during power down or when HPD is low.
	 */
	regcache_sync(adv7511->regmap);

	if (adv7511->type == ADV7533)
		adv7533_dsi_power_on(adv7511);
	adv7511->powered = true;
}

static void __adv7511_power_off(struct adv7511 *adv7511)
{
	/* TODO: setup additional power down modes */
	regmap_update_bits(adv7511->regmap, ADV7511_REG_POWER,
			   ADV7511_POWER_POWER_DOWN,
			   ADV7511_POWER_POWER_DOWN);
	regmap_update_bits(adv7511->regmap,
			   ADV7511_REG_INT_ENABLE(1),
			   ADV7511_INT1_DDC_ERROR, 0);
	regcache_mark_dirty(adv7511->regmap);
}

static void adv7511_power_off(struct adv7511 *adv7511)
{
	__adv7511_power_off(adv7511);
	if (adv7511->type == ADV7533)
		adv7533_dsi_power_off(adv7511);
	adv7511->powered = false;
}

/* -----------------------------------------------------------------------------
 * Interrupt and hotplug detection
 */

static bool adv7511_hpd(struct adv7511 *adv7511)
{
	unsigned int irq0;
	int ret;

	ret = regmap_read(adv7511->regmap, ADV7511_REG_INT(0), &irq0);
	if (ret < 0)
		return false;

	if (irq0 & ADV7511_INT0_HPD) {
		regmap_write(adv7511->regmap, ADV7511_REG_INT(0),
			     ADV7511_INT0_HPD);
		return true;
	}

	return false;
}

static void adv7511_hpd_work(struct work_struct *work)
{
	struct adv7511 *adv7511 = container_of(work, struct adv7511, hpd_work);
	enum drm_connector_status status;
	unsigned int val;
	int ret;

	ret = regmap_read(adv7511->regmap, ADV7511_REG_STATUS, &val);
	if (ret < 0)
		status = connector_status_disconnected;
	else if (val & ADV7511_STATUS_HPD)
		status = connector_status_connected;
	else
		status = connector_status_disconnected;

	if (adv7511->connector.status != status) {
		adv7511->connector.status = status;
		if (status == connector_status_disconnected)
			cec_phys_addr_invalidate(adv7511->cec_adap);
		drm_kms_helper_hotplug_event(adv7511->connector.dev);
	}
}

static int adv7511_irq_process(struct adv7511 *adv7511, bool process_hpd)
{
	unsigned int irq0, irq1;
	int ret;

	ret = regmap_read(adv7511->regmap, ADV7511_REG_INT(0), &irq0);
	if (ret < 0)
		return ret;

	ret = regmap_read(adv7511->regmap, ADV7511_REG_INT(1), &irq1);
	if (ret < 0)
		return ret;

	regmap_write(adv7511->regmap, ADV7511_REG_INT(0), irq0);
	regmap_write(adv7511->regmap, ADV7511_REG_INT(1), irq1);

	if (process_hpd && irq0 & ADV7511_INT0_HPD && adv7511->bridge.encoder)
		schedule_work(&adv7511->hpd_work);

	if (irq0 & ADV7511_INT0_EDID_READY || irq1 & ADV7511_INT1_DDC_ERROR) {
		adv7511->edid_read = true;

		if (adv7511->i2c_main->irq)
			wake_up_all(&adv7511->wq);
	}

#ifdef CONFIG_DRM_I2C_ADV7511_CEC
	adv7511_cec_irq_process(adv7511, irq1);
#endif

	return 0;
}

static irqreturn_t adv7511_irq_handler(int irq, void *devid)
{
	struct adv7511 *adv7511 = devid;
	int ret;

	ret = adv7511_irq_process(adv7511, true);
	return ret < 0 ? IRQ_NONE : IRQ_HANDLED;
}

/* -----------------------------------------------------------------------------
 * EDID retrieval
 */

static int adv7511_wait_for_edid(struct adv7511 *adv7511, int timeout)
{
	int ret;

	if (adv7511->i2c_main->irq) {
		ret = wait_event_interruptible_timeout(adv7511->wq,
				adv7511->edid_read, msecs_to_jiffies(timeout));
	} else {
		for (; timeout > 0; timeout -= 25) {
			ret = adv7511_irq_process(adv7511, false);
			if (ret < 0)
				break;

			if (adv7511->edid_read)
				break;

			msleep(25);
		}
	}

	return adv7511->edid_read ? 0 : -EIO;
}

static int adv7511_get_edid_block(void *data, u8 *buf, unsigned int block,
				  size_t len)
{
	struct adv7511 *adv7511 = data;
	struct i2c_msg xfer[2];
	uint8_t offset;
	unsigned int i;
	int ret;

	if (len > 128)
		return -EINVAL;

	if (adv7511->current_edid_segment != block / 2) {
		unsigned int status;

		ret = regmap_read(adv7511->regmap, ADV7511_REG_DDC_STATUS,
				  &status);
		if (ret < 0)
			return ret;

		if (status != 2) {
			adv7511->edid_read = false;
			regmap_write(adv7511->regmap, ADV7511_REG_EDID_SEGMENT,
				     block);
			ret = adv7511_wait_for_edid(adv7511, 200);
			if (ret < 0)
				return ret;
		}

		/* Break this apart, hopefully more I2C controllers will
		 * support 64 byte transfers than 256 byte transfers
		 */

		xfer[0].addr = adv7511->i2c_edid->addr;
		xfer[0].flags = 0;
		xfer[0].len = 1;
		xfer[0].buf = &offset;
		xfer[1].addr = adv7511->i2c_edid->addr;
		xfer[1].flags = I2C_M_RD;
		xfer[1].len = 64;
		xfer[1].buf = adv7511->edid_buf;

		offset = 0;

		for (i = 0; i < 4; ++i) {
			ret = i2c_transfer(adv7511->i2c_edid->adapter, xfer,
					   ARRAY_SIZE(xfer));
			if (ret < 0)
				return ret;
			else if (ret != 2)
				return -EIO;

			xfer[1].buf += 64;
			offset += 64;
		}

		adv7511->current_edid_segment = block / 2;
	}

	if (block % 2 == 0)
		memcpy(buf, adv7511->edid_buf, len);
	else
		memcpy(buf, adv7511->edid_buf + 128, len);

	return 0;
}

/* -----------------------------------------------------------------------------
 * ADV75xx helpers
 */

static int adv7511_get_modes(struct adv7511 *adv7511,
			     struct drm_connector *connector)
{
	struct edid *edid;
	unsigned int count;

	/* Reading the EDID only works if the device is powered */
	if (!adv7511->powered) {
		unsigned int edid_i2c_addr =
					(adv7511->i2c_main->addr << 1) + 4;

		__adv7511_power_on(adv7511);

		/* Reset the EDID_I2C_ADDR register as it might be cleared */
		regmap_write(adv7511->regmap, ADV7511_REG_EDID_I2C_ADDR,
			     edid_i2c_addr);
	}

	edid = drm_do_get_edid(connector, adv7511_get_edid_block, adv7511);

	if (!adv7511->powered)
		__adv7511_power_off(adv7511);


	drm_mode_connector_update_edid_property(connector, edid);
	count = drm_add_edid_modes(connector, edid);

	adv7511_set_config_csc(adv7511, connector, adv7511->rgb,
			       drm_detect_hdmi_monitor(edid));

	kfree(edid);
<<<<<<< HEAD
=======

	cec_s_phys_addr_from_edid(adv7511->cec_adap, edid);
>>>>>>> 6c94804f

	return count;
}

static enum drm_connector_status
adv7511_detect(struct adv7511 *adv7511, struct drm_connector *connector)
{
	enum drm_connector_status status;
	unsigned int val;
	bool hpd;
	int ret;

	ret = regmap_read(adv7511->regmap, ADV7511_REG_STATUS, &val);
	if (ret < 0)
		return connector_status_disconnected;

	if (val & ADV7511_STATUS_HPD)
		status = connector_status_connected;
	else
		status = connector_status_disconnected;

	hpd = adv7511_hpd(adv7511);

	/* The chip resets itself when the cable is disconnected, so in case
	 * there is a pending HPD interrupt and the cable is connected there was
	 * at least one transition from disconnected to connected and the chip
	 * has to be reinitialized. */
	if (status == connector_status_connected && hpd && adv7511->powered) {
		regcache_mark_dirty(adv7511->regmap);
		adv7511_power_on(adv7511);
		adv7511_get_modes(adv7511, connector);
		if (adv7511->status == connector_status_connected)
			status = connector_status_disconnected;
	} else {
		/* Renable HPD sensing */
		regmap_update_bits(adv7511->regmap, ADV7511_REG_POWER2,
				   ADV7511_REG_POWER2_HPD_SRC_MASK,
				   ADV7511_REG_POWER2_HPD_SRC_BOTH);
	}

	adv7511->status = status;
	return status;
}

static int adv7511_mode_valid(struct adv7511 *adv7511,
			      struct drm_display_mode *mode)
{
	if (mode->clock > 165000)
		return MODE_CLOCK_HIGH;

	return MODE_OK;
}

static void adv7511_mode_set(struct adv7511 *adv7511,
			     struct drm_display_mode *mode,
			     struct drm_display_mode *adj_mode)
{
	unsigned int low_refresh_rate;
	unsigned int hsync_polarity = 0;
	unsigned int vsync_polarity = 0;

	if (adv7511->embedded_sync) {
		unsigned int hsync_offset, hsync_len;
		unsigned int vsync_offset, vsync_len;

		hsync_offset = adj_mode->crtc_hsync_start -
			       adj_mode->crtc_hdisplay;
		vsync_offset = adj_mode->crtc_vsync_start -
			       adj_mode->crtc_vdisplay;
		hsync_len = adj_mode->crtc_hsync_end -
			    adj_mode->crtc_hsync_start;
		vsync_len = adj_mode->crtc_vsync_end -
			    adj_mode->crtc_vsync_start;

		/* The hardware vsync generator has a off-by-one bug */
		vsync_offset += 1;

		regmap_write(adv7511->regmap, ADV7511_REG_HSYNC_PLACEMENT_MSB,
			     ((hsync_offset >> 10) & 0x7) << 5);
		regmap_write(adv7511->regmap, ADV7511_REG_SYNC_DECODER(0),
			     (hsync_offset >> 2) & 0xff);
		regmap_write(adv7511->regmap, ADV7511_REG_SYNC_DECODER(1),
			     ((hsync_offset & 0x3) << 6) |
			     ((hsync_len >> 4) & 0x3f));
		regmap_write(adv7511->regmap, ADV7511_REG_SYNC_DECODER(2),
			     ((hsync_len & 0xf) << 4) |
			     ((vsync_offset >> 6) & 0xf));
		regmap_write(adv7511->regmap, ADV7511_REG_SYNC_DECODER(3),
			     ((vsync_offset & 0x3f) << 2) |
			     ((vsync_len >> 8) & 0x3));
		regmap_write(adv7511->regmap, ADV7511_REG_SYNC_DECODER(4),
			     vsync_len & 0xff);

		hsync_polarity = !(adj_mode->flags & DRM_MODE_FLAG_PHSYNC);
		vsync_polarity = !(adj_mode->flags & DRM_MODE_FLAG_PVSYNC);
	} else {
		enum adv7511_sync_polarity mode_hsync_polarity;
		enum adv7511_sync_polarity mode_vsync_polarity;

		/**
		 * If the input signal is always low or always high we want to
		 * invert or let it passthrough depending on the polarity of the
		 * current mode.
		 **/
		if (adj_mode->flags & DRM_MODE_FLAG_NHSYNC)
			mode_hsync_polarity = ADV7511_SYNC_POLARITY_LOW;
		else
			mode_hsync_polarity = ADV7511_SYNC_POLARITY_HIGH;

		if (adj_mode->flags & DRM_MODE_FLAG_NVSYNC)
			mode_vsync_polarity = ADV7511_SYNC_POLARITY_LOW;
		else
			mode_vsync_polarity = ADV7511_SYNC_POLARITY_HIGH;

		if (adv7511->hsync_polarity != mode_hsync_polarity &&
		    adv7511->hsync_polarity !=
		    ADV7511_SYNC_POLARITY_PASSTHROUGH)
			hsync_polarity = 1;

		if (adv7511->vsync_polarity != mode_vsync_polarity &&
		    adv7511->vsync_polarity !=
		    ADV7511_SYNC_POLARITY_PASSTHROUGH)
			vsync_polarity = 1;
	}

	if (mode->vrefresh <= 24000)
		low_refresh_rate = ADV7511_LOW_REFRESH_RATE_24HZ;
	else if (mode->vrefresh <= 25000)
		low_refresh_rate = ADV7511_LOW_REFRESH_RATE_25HZ;
	else if (mode->vrefresh <= 30000)
		low_refresh_rate = ADV7511_LOW_REFRESH_RATE_30HZ;
	else
		low_refresh_rate = ADV7511_LOW_REFRESH_RATE_NONE;

	regmap_update_bits(adv7511->regmap, 0xfb,
		0x6, low_refresh_rate << 1);
	regmap_update_bits(adv7511->regmap, 0x17,
		0x60, (vsync_polarity << 6) | (hsync_polarity << 5));

	if (adv7511->type == ADV7533)
		adv7533_mode_set(adv7511, adj_mode);

	drm_mode_copy(&adv7511->curr_mode, adj_mode);

	/*
	 * TODO Test first order 4:2:2 to 4:4:4 up conversion method, which is
	 * supposed to give better results.
	 */

	adv7511->f_tmds = mode->clock;
}

/* Connector funcs */
static struct adv7511 *connector_to_adv7511(struct drm_connector *connector)
{
	return container_of(connector, struct adv7511, connector);
}

static int adv7511_connector_get_modes(struct drm_connector *connector)
{
	struct adv7511 *adv = connector_to_adv7511(connector);

	return adv7511_get_modes(adv, connector);
}

static enum drm_mode_status
adv7511_connector_mode_valid(struct drm_connector *connector,
			     struct drm_display_mode *mode)
{
	struct adv7511 *adv = connector_to_adv7511(connector);

	return adv7511_mode_valid(adv, mode);
}

static struct drm_connector_helper_funcs adv7511_connector_helper_funcs = {
	.get_modes = adv7511_connector_get_modes,
	.mode_valid = adv7511_connector_mode_valid,
};

static enum drm_connector_status
adv7511_connector_detect(struct drm_connector *connector, bool force)
{
	struct adv7511 *adv = connector_to_adv7511(connector);

	return adv7511_detect(adv, connector);
}

static const struct drm_connector_funcs adv7511_connector_funcs = {
	.fill_modes = drm_helper_probe_single_connector_modes,
	.detect = adv7511_connector_detect,
	.destroy = drm_connector_cleanup,
	.reset = drm_atomic_helper_connector_reset,
	.atomic_duplicate_state = drm_atomic_helper_connector_duplicate_state,
	.atomic_destroy_state = drm_atomic_helper_connector_destroy_state,
};

/* Bridge funcs */
static struct adv7511 *bridge_to_adv7511(struct drm_bridge *bridge)
{
	return container_of(bridge, struct adv7511, bridge);
}

static void adv7511_bridge_enable(struct drm_bridge *bridge)
{
	struct adv7511 *adv = bridge_to_adv7511(bridge);

	adv7511_power_on(adv);
}

static void adv7511_bridge_disable(struct drm_bridge *bridge)
{
	struct adv7511 *adv = bridge_to_adv7511(bridge);

	adv7511_power_off(adv);
}

static void adv7511_bridge_mode_set(struct drm_bridge *bridge,
				    struct drm_display_mode *mode,
				    struct drm_display_mode *adj_mode)
{
	struct adv7511 *adv = bridge_to_adv7511(bridge);

	adv7511_mode_set(adv, mode, adj_mode);
}

static int adv7511_bridge_attach(struct drm_bridge *bridge)
{
	struct adv7511 *adv = bridge_to_adv7511(bridge);
	int ret;

	if (!bridge->encoder) {
		DRM_ERROR("Parent encoder object not found");
		return -ENODEV;
	}

	if (adv->i2c_main->irq)
		adv->connector.polled = DRM_CONNECTOR_POLL_HPD;
	else
		adv->connector.polled = DRM_CONNECTOR_POLL_CONNECT |
				DRM_CONNECTOR_POLL_DISCONNECT;

	ret = drm_connector_init(bridge->dev, &adv->connector,
				 &adv7511_connector_funcs,
				 DRM_MODE_CONNECTOR_HDMIA);
	if (ret) {
		DRM_ERROR("Failed to initialize connector with drm\n");
		return ret;
	}
	drm_connector_helper_add(&adv->connector,
				 &adv7511_connector_helper_funcs);
	drm_mode_connector_attach_encoder(&adv->connector, bridge->encoder);

	if (adv->type == ADV7533)
		ret = adv7533_attach_dsi(adv);

	if (adv->i2c_main->irq)
		regmap_write(adv->regmap, ADV7511_REG_INT_ENABLE(0),
			     ADV7511_INT0_HPD);

	return ret;
}

static const struct drm_bridge_funcs adv7511_bridge_funcs = {
	.enable = adv7511_bridge_enable,
	.disable = adv7511_bridge_disable,
	.mode_set = adv7511_bridge_mode_set,
	.attach = adv7511_bridge_attach,
};

/* -----------------------------------------------------------------------------
 * Probe & remove
 */

static const char * const adv7511_supply_names[] = {
	"avdd",
	"dvdd",
	"pvdd",
	"bgvdd",
	"dvdd-3v",
};

static const char * const adv7533_supply_names[] = {
	"avdd",
	"dvdd",
	"pvdd",
	"a2vdd",
	"v3p3",
	"v1p2",
};

static int adv7511_init_regulators(struct adv7511 *adv)
{
	struct device *dev = &adv->i2c_main->dev;
	const char * const *supply_names;
	unsigned int i;
	int ret;

	if (adv->type == ADV7511) {
		supply_names = adv7511_supply_names;
		adv->num_supplies = ARRAY_SIZE(adv7511_supply_names);
	} else {
		supply_names = adv7533_supply_names;
		adv->num_supplies = ARRAY_SIZE(adv7533_supply_names);
	}

	adv->supplies = devm_kcalloc(dev, adv->num_supplies,
				     sizeof(*adv->supplies), GFP_KERNEL);
	if (!adv->supplies)
		return -ENOMEM;

	for (i = 0; i < adv->num_supplies; i++)
		adv->supplies[i].supply = supply_names[i];

	ret = devm_regulator_bulk_get(dev, adv->num_supplies, adv->supplies);
	if (ret)
		return ret;

	return regulator_bulk_enable(adv->num_supplies, adv->supplies);
}

static void adv7511_uninit_regulators(struct adv7511 *adv)
{
	regulator_bulk_disable(adv->num_supplies, adv->supplies);
}

static bool adv7511_cec_register_volatile(struct device *dev, unsigned int reg)
{
	struct i2c_client *i2c = to_i2c_client(dev);
	struct adv7511 *adv7511 = i2c_get_clientdata(i2c);

	if (adv7511->type == ADV7533)
		reg -= ADV7533_REG_CEC_OFFSET;

	switch (reg) {
	case ADV7511_REG_CEC_RX_FRAME_HDR:
	case ADV7511_REG_CEC_RX_FRAME_DATA0...
		ADV7511_REG_CEC_RX_FRAME_DATA0 + 14:
	case ADV7511_REG_CEC_RX_FRAME_LEN:
	case ADV7511_REG_CEC_RX_BUFFERS:
	case ADV7511_REG_CEC_TX_LOW_DRV_CNT:
		return true;
	}

	return false;
}

static const struct regmap_config adv7511_cec_regmap_config = {
	.reg_bits = 8,
	.val_bits = 8,

	.max_register = 0xff,
	.cache_type = REGCACHE_RBTREE,
	.volatile_reg = adv7511_cec_register_volatile,
};

static int adv7511_init_cec_regmap(struct adv7511 *adv)
{
	int ret;

	adv->i2c_cec = i2c_new_dummy(adv->i2c_main->adapter,
				     adv->i2c_main->addr - 1);
	if (!adv->i2c_cec)
		return -ENOMEM;
	i2c_set_clientdata(adv->i2c_cec, adv);

	adv->regmap_cec = devm_regmap_init_i2c(adv->i2c_cec,
					&adv7511_cec_regmap_config);
	if (IS_ERR(adv->regmap_cec)) {
		ret = PTR_ERR(adv->regmap_cec);
		goto err;
	}

	if (adv->type == ADV7533) {
		ret = adv7533_patch_cec_registers(adv);
		if (ret)
			goto err;
	}

	return 0;
err:
	i2c_unregister_device(adv->i2c_cec);
	return ret;
}

static int adv7511_parse_dt(struct device_node *np,
			    struct adv7511_link_config *config)
{
	const char *str;
	int ret;

	of_property_read_u32(np, "adi,input-depth", &config->input_color_depth);
	if (config->input_color_depth != 8 && config->input_color_depth != 10 &&
	    config->input_color_depth != 12)
		return -EINVAL;

	ret = of_property_read_string(np, "adi,input-colorspace", &str);
	if (ret < 0)
		return ret;

	if (!strcmp(str, "rgb"))
		config->input_colorspace = HDMI_COLORSPACE_RGB;
	else if (!strcmp(str, "yuv422"))
		config->input_colorspace = HDMI_COLORSPACE_YUV422;
	else if (!strcmp(str, "yuv444"))
		config->input_colorspace = HDMI_COLORSPACE_YUV444;
	else
		return -EINVAL;

	ret = of_property_read_string(np, "adi,input-clock", &str);
	if (ret < 0)
		return ret;

	if (!strcmp(str, "1x"))
		config->input_clock = ADV7511_INPUT_CLOCK_1X;
	else if (!strcmp(str, "2x"))
		config->input_clock = ADV7511_INPUT_CLOCK_2X;
	else if (!strcmp(str, "ddr"))
		config->input_clock = ADV7511_INPUT_CLOCK_DDR;
	else
		return -EINVAL;

	if (config->input_colorspace == HDMI_COLORSPACE_YUV422 ||
	    config->input_clock != ADV7511_INPUT_CLOCK_1X) {
		ret = of_property_read_u32(np, "adi,input-style",
					   &config->input_style);
		if (ret)
			return ret;

		if (config->input_style < 1 || config->input_style > 3)
			return -EINVAL;

		ret = of_property_read_string(np, "adi,input-justification",
					      &str);
		if (ret < 0)
			return ret;

		if (!strcmp(str, "left"))
			config->input_justification =
				ADV7511_INPUT_JUSTIFICATION_LEFT;
		else if (!strcmp(str, "evenly"))
			config->input_justification =
				ADV7511_INPUT_JUSTIFICATION_EVENLY;
		else if (!strcmp(str, "right"))
			config->input_justification =
				ADV7511_INPUT_JUSTIFICATION_RIGHT;
		else
			return -EINVAL;

	} else {
		config->input_style = 1;
		config->input_justification = ADV7511_INPUT_JUSTIFICATION_LEFT;
	}

	of_property_read_u32(np, "adi,clock-delay", &config->clock_delay);
	if (config->clock_delay < -1200 || config->clock_delay > 1600)
		return -EINVAL;

	config->embedded_sync = of_property_read_bool(np, "adi,embedded-sync");

	/* Hardcode the sync pulse configurations for now. */
	config->sync_pulse = ADV7511_INPUT_SYNC_PULSE_NONE;
	config->vsync_polarity = ADV7511_SYNC_POLARITY_PASSTHROUGH;
	config->hsync_polarity = ADV7511_SYNC_POLARITY_PASSTHROUGH;

	return 0;
}

static int adv7511_probe(struct i2c_client *i2c, const struct i2c_device_id *id)
{
	struct adv7511_link_config link_config;
	struct adv7511 *adv7511;
	struct device *dev = &i2c->dev;
	unsigned int main_i2c_addr = i2c->addr << 1;
	unsigned int edid_i2c_addr = main_i2c_addr + 4;
	unsigned int offset;
	unsigned int val;
	int ret;

	if (!dev->of_node)
		return -EINVAL;

	adv7511 = devm_kzalloc(dev, sizeof(*adv7511), GFP_KERNEL);
	if (!adv7511)
		return -ENOMEM;

	adv7511->i2c_main = i2c;
	adv7511->powered = false;
	adv7511->status = connector_status_disconnected;

	if (dev->of_node)
		adv7511->type = (enum adv7511_type)of_device_get_match_data(dev);
	else
		adv7511->type = id->driver_data;

	memset(&link_config, 0, sizeof(link_config));

	if (adv7511->type == ADV7511)
		ret = adv7511_parse_dt(dev->of_node, &link_config);
	else
		ret = adv7533_parse_dt(dev->of_node, adv7511);
	if (ret)
		return ret;

	ret = adv7511_init_regulators(adv7511);
	if (ret) {
		dev_err(dev, "failed to init regulators\n");
		return ret;
	}

	/*
	 * The power down GPIO is optional. If present, toggle it from active to
	 * inactive to wake up the encoder.
	 */
	adv7511->gpio_pd = devm_gpiod_get_optional(dev, "pd", GPIOD_OUT_HIGH);
	if (IS_ERR(adv7511->gpio_pd)) {
		ret = PTR_ERR(adv7511->gpio_pd);
		goto uninit_regulators;
	}

	if (adv7511->gpio_pd) {
		mdelay(5);
		gpiod_set_value_cansleep(adv7511->gpio_pd, 0);
	}

	adv7511->regmap = devm_regmap_init_i2c(i2c, &adv7511_regmap_config);
	if (IS_ERR(adv7511->regmap)) {
		ret = PTR_ERR(adv7511->regmap);
		goto uninit_regulators;
	}

	ret = regmap_read(adv7511->regmap, ADV7511_REG_CHIP_REVISION, &val);
	if (ret)
		goto uninit_regulators;
	dev_dbg(dev, "Rev. %d\n", val);

	if (adv7511->type == ADV7511)
		ret = regmap_register_patch(adv7511->regmap,
					    adv7511_fixed_registers,
					    ARRAY_SIZE(adv7511_fixed_registers));
	else
		ret = adv7533_patch_registers(adv7511);
	if (ret)
		goto uninit_regulators;

	regmap_write(adv7511->regmap, ADV7511_REG_EDID_I2C_ADDR, edid_i2c_addr);
	regmap_write(adv7511->regmap, ADV7511_REG_PACKET_I2C_ADDR,
		     main_i2c_addr - 0xa);
	regmap_write(adv7511->regmap, ADV7511_REG_CEC_I2C_ADDR,
		     main_i2c_addr - 2);

	adv7511_packet_disable(adv7511, 0xffff);

	adv7511->i2c_edid = i2c_new_dummy(i2c->adapter, edid_i2c_addr >> 1);
	if (!adv7511->i2c_edid) {
		ret = -ENOMEM;
		goto uninit_regulators;
	}

	ret = adv7511_init_cec_regmap(adv7511);
	if (ret)
		goto err_i2c_unregister_edid;

	INIT_WORK(&adv7511->hpd_work, adv7511_hpd_work);

	if (i2c->irq) {
		init_waitqueue_head(&adv7511->wq);

		ret = devm_request_threaded_irq(dev, i2c->irq, NULL,
						adv7511_irq_handler,
						IRQF_ONESHOT, dev_name(dev),
						adv7511);
		if (ret)
			goto err_unregister_cec;
	}

	adv7511_power_off(adv7511);

	i2c_set_clientdata(i2c, adv7511);

	if (adv7511->type == ADV7511)
		adv7511_set_link_config(adv7511, &link_config);

	adv7511->bridge.funcs = &adv7511_bridge_funcs;
	adv7511->bridge.of_node = dev->of_node;

	drm_bridge_add(&adv7511->bridge);

	adv7511_audio_init(dev, adv7511);

	offset = adv7511->type == ADV7533 ? ADV7533_REG_CEC_OFFSET : 0;

#ifdef CONFIG_DRM_I2C_ADV7511_CEC
	ret = adv7511_cec_init(dev, adv7511, offset);
	if (ret)
		goto err_unregister_cec;
#else
	regmap_write(adv7511->regmap, ADV7511_REG_CEC_CTRL + offset,
		     ADV7511_CEC_CTRL_POWER_DOWN);
#endif

	return 0;

err_unregister_cec:
	i2c_unregister_device(adv7511->i2c_cec);
	if (adv7511->cec_clk)
		clk_disable_unprepare(adv7511->cec_clk);
err_i2c_unregister_edid:
	i2c_unregister_device(adv7511->i2c_edid);
uninit_regulators:
	adv7511_uninit_regulators(adv7511);

	return ret;
}

static int adv7511_remove(struct i2c_client *i2c)
{
	struct adv7511 *adv7511 = i2c_get_clientdata(i2c);

	if (adv7511->type == ADV7533)
		adv7533_detach_dsi(adv7511);
	i2c_unregister_device(adv7511->i2c_cec);
	if (adv7511->cec_clk)
		clk_disable_unprepare(adv7511->cec_clk);

	adv7511_uninit_regulators(adv7511);

	drm_bridge_remove(&adv7511->bridge);

	adv7511_audio_exit(adv7511);

	cec_unregister_adapter(adv7511->cec_adap);

<<<<<<< HEAD
=======
	i2c_unregister_device(adv7511->i2c_edid);

>>>>>>> 6c94804f
	return 0;
}

static const struct i2c_device_id adv7511_i2c_ids[] = {
	{ "adv7511", ADV7511 },
	{ "adv7511w", ADV7511 },
	{ "adv7513", ADV7511 },
#ifdef CONFIG_DRM_I2C_ADV7533
	{ "adv7533", ADV7533 },
#endif
	{ }
};
MODULE_DEVICE_TABLE(i2c, adv7511_i2c_ids);

static const struct of_device_id adv7511_of_ids[] = {
	{ .compatible = "adi,adv7511", .data = (void *)ADV7511 },
	{ .compatible = "adi,adv7511w", .data = (void *)ADV7511 },
	{ .compatible = "adi,adv7513", .data = (void *)ADV7511 },
#ifdef CONFIG_DRM_I2C_ADV7533
	{ .compatible = "adi,adv7533", .data = (void *)ADV7533 },
#endif
	{ }
};
MODULE_DEVICE_TABLE(of, adv7511_of_ids);

static struct mipi_dsi_driver adv7533_dsi_driver = {
	.driver.name = "adv7533",
};

static struct i2c_driver adv7511_driver = {
	.driver = {
		.name = "adv7511",
		.of_match_table = adv7511_of_ids,
	},
	.id_table = adv7511_i2c_ids,
	.probe = adv7511_probe,
	.remove = adv7511_remove,
};

static int __init adv7511_init(void)
{
	if (IS_ENABLED(CONFIG_DRM_MIPI_DSI))
		mipi_dsi_driver_register(&adv7533_dsi_driver);

	return i2c_add_driver(&adv7511_driver);
}
module_init(adv7511_init);

static void __exit adv7511_exit(void)
{
	i2c_del_driver(&adv7511_driver);

	if (IS_ENABLED(CONFIG_DRM_MIPI_DSI))
		mipi_dsi_driver_unregister(&adv7533_dsi_driver);
}
module_exit(adv7511_exit);

MODULE_AUTHOR("Lars-Peter Clausen <lars@metafoo.de>");
MODULE_DESCRIPTION("ADV7511 HDMI transmitter driver");
MODULE_LICENSE("GPL");<|MERGE_RESOLUTION|>--- conflicted
+++ resolved
@@ -608,11 +608,8 @@
 			       drm_detect_hdmi_monitor(edid));
 
 	kfree(edid);
-<<<<<<< HEAD
-=======
 
 	cec_s_phys_addr_from_edid(adv7511->cec_adap, edid);
->>>>>>> 6c94804f
 
 	return count;
 }
@@ -1245,11 +1242,8 @@
 
 	cec_unregister_adapter(adv7511->cec_adap);
 
-<<<<<<< HEAD
-=======
 	i2c_unregister_device(adv7511->i2c_edid);
 
->>>>>>> 6c94804f
 	return 0;
 }
 
