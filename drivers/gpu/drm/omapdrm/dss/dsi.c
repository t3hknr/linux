/*
 * linux/drivers/video/omap2/dss/dsi.c
 *
 * Copyright (C) 2009 Nokia Corporation
 * Author: Tomi Valkeinen <tomi.valkeinen@nokia.com>
 *
 * This program is free software; you can redistribute it and/or modify it
 * under the terms of the GNU General Public License version 2 as published by
 * the Free Software Foundation.
 *
 * This program is distributed in the hope that it will be useful, but WITHOUT
 * ANY WARRANTY; without even the implied warranty of MERCHANTABILITY or
 * FITNESS FOR A PARTICULAR PURPOSE.  See the GNU General Public License for
 * more details.
 *
 * You should have received a copy of the GNU General Public License along with
 * this program.  If not, see <http://www.gnu.org/licenses/>.
 */

#define DSS_SUBSYS_NAME "DSI"

#include <linux/kernel.h>
#include <linux/mfd/syscon.h>
#include <linux/regmap.h>
#include <linux/io.h>
#include <linux/clk.h>
#include <linux/device.h>
#include <linux/err.h>
#include <linux/interrupt.h>
#include <linux/delay.h>
#include <linux/mutex.h>
#include <linux/module.h>
#include <linux/semaphore.h>
#include <linux/seq_file.h>
#include <linux/platform_device.h>
#include <linux/regulator/consumer.h>
#include <linux/wait.h>
#include <linux/workqueue.h>
#include <linux/sched.h>
#include <linux/slab.h>
#include <linux/debugfs.h>
#include <linux/pm_runtime.h>
#include <linux/of.h>
#include <linux/of_graph.h>
#include <linux/of_platform.h>
#include <linux/component.h>
#include <linux/sys_soc.h>

#include <video/mipi_display.h>

#include "omapdss.h"
#include "dss.h"

#define DSI_CATCH_MISSING_TE

struct dsi_reg { u16 module; u16 idx; };

#define DSI_REG(mod, idx)		((const struct dsi_reg) { mod, idx })

/* DSI Protocol Engine */

#define DSI_PROTO			0
#define DSI_PROTO_SZ			0x200

#define DSI_REVISION			DSI_REG(DSI_PROTO, 0x0000)
#define DSI_SYSCONFIG			DSI_REG(DSI_PROTO, 0x0010)
#define DSI_SYSSTATUS			DSI_REG(DSI_PROTO, 0x0014)
#define DSI_IRQSTATUS			DSI_REG(DSI_PROTO, 0x0018)
#define DSI_IRQENABLE			DSI_REG(DSI_PROTO, 0x001C)
#define DSI_CTRL			DSI_REG(DSI_PROTO, 0x0040)
#define DSI_GNQ				DSI_REG(DSI_PROTO, 0x0044)
#define DSI_COMPLEXIO_CFG1		DSI_REG(DSI_PROTO, 0x0048)
#define DSI_COMPLEXIO_IRQ_STATUS	DSI_REG(DSI_PROTO, 0x004C)
#define DSI_COMPLEXIO_IRQ_ENABLE	DSI_REG(DSI_PROTO, 0x0050)
#define DSI_CLK_CTRL			DSI_REG(DSI_PROTO, 0x0054)
#define DSI_TIMING1			DSI_REG(DSI_PROTO, 0x0058)
#define DSI_TIMING2			DSI_REG(DSI_PROTO, 0x005C)
#define DSI_VM_TIMING1			DSI_REG(DSI_PROTO, 0x0060)
#define DSI_VM_TIMING2			DSI_REG(DSI_PROTO, 0x0064)
#define DSI_VM_TIMING3			DSI_REG(DSI_PROTO, 0x0068)
#define DSI_CLK_TIMING			DSI_REG(DSI_PROTO, 0x006C)
#define DSI_TX_FIFO_VC_SIZE		DSI_REG(DSI_PROTO, 0x0070)
#define DSI_RX_FIFO_VC_SIZE		DSI_REG(DSI_PROTO, 0x0074)
#define DSI_COMPLEXIO_CFG2		DSI_REG(DSI_PROTO, 0x0078)
#define DSI_RX_FIFO_VC_FULLNESS		DSI_REG(DSI_PROTO, 0x007C)
#define DSI_VM_TIMING4			DSI_REG(DSI_PROTO, 0x0080)
#define DSI_TX_FIFO_VC_EMPTINESS	DSI_REG(DSI_PROTO, 0x0084)
#define DSI_VM_TIMING5			DSI_REG(DSI_PROTO, 0x0088)
#define DSI_VM_TIMING6			DSI_REG(DSI_PROTO, 0x008C)
#define DSI_VM_TIMING7			DSI_REG(DSI_PROTO, 0x0090)
#define DSI_STOPCLK_TIMING		DSI_REG(DSI_PROTO, 0x0094)
#define DSI_VC_CTRL(n)			DSI_REG(DSI_PROTO, 0x0100 + (n * 0x20))
#define DSI_VC_TE(n)			DSI_REG(DSI_PROTO, 0x0104 + (n * 0x20))
#define DSI_VC_LONG_PACKET_HEADER(n)	DSI_REG(DSI_PROTO, 0x0108 + (n * 0x20))
#define DSI_VC_LONG_PACKET_PAYLOAD(n)	DSI_REG(DSI_PROTO, 0x010C + (n * 0x20))
#define DSI_VC_SHORT_PACKET_HEADER(n)	DSI_REG(DSI_PROTO, 0x0110 + (n * 0x20))
#define DSI_VC_IRQSTATUS(n)		DSI_REG(DSI_PROTO, 0x0118 + (n * 0x20))
#define DSI_VC_IRQENABLE(n)		DSI_REG(DSI_PROTO, 0x011C + (n * 0x20))

/* DSIPHY_SCP */

#define DSI_PHY				1
#define DSI_PHY_OFFSET			0x200
#define DSI_PHY_SZ			0x40

#define DSI_DSIPHY_CFG0			DSI_REG(DSI_PHY, 0x0000)
#define DSI_DSIPHY_CFG1			DSI_REG(DSI_PHY, 0x0004)
#define DSI_DSIPHY_CFG2			DSI_REG(DSI_PHY, 0x0008)
#define DSI_DSIPHY_CFG5			DSI_REG(DSI_PHY, 0x0014)
#define DSI_DSIPHY_CFG10		DSI_REG(DSI_PHY, 0x0028)

/* DSI_PLL_CTRL_SCP */

#define DSI_PLL				2
#define DSI_PLL_OFFSET			0x300
#define DSI_PLL_SZ			0x20

#define DSI_PLL_CONTROL			DSI_REG(DSI_PLL, 0x0000)
#define DSI_PLL_STATUS			DSI_REG(DSI_PLL, 0x0004)
#define DSI_PLL_GO			DSI_REG(DSI_PLL, 0x0008)
#define DSI_PLL_CONFIGURATION1		DSI_REG(DSI_PLL, 0x000C)
#define DSI_PLL_CONFIGURATION2		DSI_REG(DSI_PLL, 0x0010)

#define REG_GET(dsidev, idx, start, end) \
	FLD_GET(dsi_read_reg(dsidev, idx), start, end)

#define REG_FLD_MOD(dsidev, idx, val, start, end) \
	dsi_write_reg(dsidev, idx, FLD_MOD(dsi_read_reg(dsidev, idx), val, start, end))

/* Global interrupts */
#define DSI_IRQ_VC0		(1 << 0)
#define DSI_IRQ_VC1		(1 << 1)
#define DSI_IRQ_VC2		(1 << 2)
#define DSI_IRQ_VC3		(1 << 3)
#define DSI_IRQ_WAKEUP		(1 << 4)
#define DSI_IRQ_RESYNC		(1 << 5)
#define DSI_IRQ_PLL_LOCK	(1 << 7)
#define DSI_IRQ_PLL_UNLOCK	(1 << 8)
#define DSI_IRQ_PLL_RECALL	(1 << 9)
#define DSI_IRQ_COMPLEXIO_ERR	(1 << 10)
#define DSI_IRQ_HS_TX_TIMEOUT	(1 << 14)
#define DSI_IRQ_LP_RX_TIMEOUT	(1 << 15)
#define DSI_IRQ_TE_TRIGGER	(1 << 16)
#define DSI_IRQ_ACK_TRIGGER	(1 << 17)
#define DSI_IRQ_SYNC_LOST	(1 << 18)
#define DSI_IRQ_LDO_POWER_GOOD	(1 << 19)
#define DSI_IRQ_TA_TIMEOUT	(1 << 20)
#define DSI_IRQ_ERROR_MASK \
	(DSI_IRQ_HS_TX_TIMEOUT | DSI_IRQ_LP_RX_TIMEOUT | DSI_IRQ_SYNC_LOST | \
	DSI_IRQ_TA_TIMEOUT)
#define DSI_IRQ_CHANNEL_MASK	0xf

/* Virtual channel interrupts */
#define DSI_VC_IRQ_CS		(1 << 0)
#define DSI_VC_IRQ_ECC_CORR	(1 << 1)
#define DSI_VC_IRQ_PACKET_SENT	(1 << 2)
#define DSI_VC_IRQ_FIFO_TX_OVF	(1 << 3)
#define DSI_VC_IRQ_FIFO_RX_OVF	(1 << 4)
#define DSI_VC_IRQ_BTA		(1 << 5)
#define DSI_VC_IRQ_ECC_NO_CORR	(1 << 6)
#define DSI_VC_IRQ_FIFO_TX_UDF	(1 << 7)
#define DSI_VC_IRQ_PP_BUSY_CHANGE (1 << 8)
#define DSI_VC_IRQ_ERROR_MASK \
	(DSI_VC_IRQ_CS | DSI_VC_IRQ_ECC_CORR | DSI_VC_IRQ_FIFO_TX_OVF | \
	DSI_VC_IRQ_FIFO_RX_OVF | DSI_VC_IRQ_ECC_NO_CORR | \
	DSI_VC_IRQ_FIFO_TX_UDF)

/* ComplexIO interrupts */
#define DSI_CIO_IRQ_ERRSYNCESC1		(1 << 0)
#define DSI_CIO_IRQ_ERRSYNCESC2		(1 << 1)
#define DSI_CIO_IRQ_ERRSYNCESC3		(1 << 2)
#define DSI_CIO_IRQ_ERRSYNCESC4		(1 << 3)
#define DSI_CIO_IRQ_ERRSYNCESC5		(1 << 4)
#define DSI_CIO_IRQ_ERRESC1		(1 << 5)
#define DSI_CIO_IRQ_ERRESC2		(1 << 6)
#define DSI_CIO_IRQ_ERRESC3		(1 << 7)
#define DSI_CIO_IRQ_ERRESC4		(1 << 8)
#define DSI_CIO_IRQ_ERRESC5		(1 << 9)
#define DSI_CIO_IRQ_ERRCONTROL1		(1 << 10)
#define DSI_CIO_IRQ_ERRCONTROL2		(1 << 11)
#define DSI_CIO_IRQ_ERRCONTROL3		(1 << 12)
#define DSI_CIO_IRQ_ERRCONTROL4		(1 << 13)
#define DSI_CIO_IRQ_ERRCONTROL5		(1 << 14)
#define DSI_CIO_IRQ_STATEULPS1		(1 << 15)
#define DSI_CIO_IRQ_STATEULPS2		(1 << 16)
#define DSI_CIO_IRQ_STATEULPS3		(1 << 17)
#define DSI_CIO_IRQ_STATEULPS4		(1 << 18)
#define DSI_CIO_IRQ_STATEULPS5		(1 << 19)
#define DSI_CIO_IRQ_ERRCONTENTIONLP0_1	(1 << 20)
#define DSI_CIO_IRQ_ERRCONTENTIONLP1_1	(1 << 21)
#define DSI_CIO_IRQ_ERRCONTENTIONLP0_2	(1 << 22)
#define DSI_CIO_IRQ_ERRCONTENTIONLP1_2	(1 << 23)
#define DSI_CIO_IRQ_ERRCONTENTIONLP0_3	(1 << 24)
#define DSI_CIO_IRQ_ERRCONTENTIONLP1_3	(1 << 25)
#define DSI_CIO_IRQ_ERRCONTENTIONLP0_4	(1 << 26)
#define DSI_CIO_IRQ_ERRCONTENTIONLP1_4	(1 << 27)
#define DSI_CIO_IRQ_ERRCONTENTIONLP0_5	(1 << 28)
#define DSI_CIO_IRQ_ERRCONTENTIONLP1_5	(1 << 29)
#define DSI_CIO_IRQ_ULPSACTIVENOT_ALL0	(1 << 30)
#define DSI_CIO_IRQ_ULPSACTIVENOT_ALL1	(1 << 31)
#define DSI_CIO_IRQ_ERROR_MASK \
	(DSI_CIO_IRQ_ERRSYNCESC1 | DSI_CIO_IRQ_ERRSYNCESC2 | \
	 DSI_CIO_IRQ_ERRSYNCESC3 | DSI_CIO_IRQ_ERRSYNCESC4 | \
	 DSI_CIO_IRQ_ERRSYNCESC5 | \
	 DSI_CIO_IRQ_ERRESC1 | DSI_CIO_IRQ_ERRESC2 | \
	 DSI_CIO_IRQ_ERRESC3 | DSI_CIO_IRQ_ERRESC4 | \
	 DSI_CIO_IRQ_ERRESC5 | \
	 DSI_CIO_IRQ_ERRCONTROL1 | DSI_CIO_IRQ_ERRCONTROL2 | \
	 DSI_CIO_IRQ_ERRCONTROL3 | DSI_CIO_IRQ_ERRCONTROL4 | \
	 DSI_CIO_IRQ_ERRCONTROL5 | \
	 DSI_CIO_IRQ_ERRCONTENTIONLP0_1 | DSI_CIO_IRQ_ERRCONTENTIONLP1_1 | \
	 DSI_CIO_IRQ_ERRCONTENTIONLP0_2 | DSI_CIO_IRQ_ERRCONTENTIONLP1_2 | \
	 DSI_CIO_IRQ_ERRCONTENTIONLP0_3 | DSI_CIO_IRQ_ERRCONTENTIONLP1_3 | \
	 DSI_CIO_IRQ_ERRCONTENTIONLP0_4 | DSI_CIO_IRQ_ERRCONTENTIONLP1_4 | \
	 DSI_CIO_IRQ_ERRCONTENTIONLP0_5 | DSI_CIO_IRQ_ERRCONTENTIONLP1_5)

typedef void (*omap_dsi_isr_t) (void *arg, u32 mask);

static int dsi_display_init_dispc(struct platform_device *dsidev,
	enum omap_channel channel);
static void dsi_display_uninit_dispc(struct platform_device *dsidev,
	enum omap_channel channel);

static int dsi_vc_send_null(struct omap_dss_device *dssdev, int channel);

/* DSI PLL HSDIV indices */
#define HSDIV_DISPC	0
#define HSDIV_DSI	1

#define DSI_MAX_NR_ISRS                2
#define DSI_MAX_NR_LANES	5

enum dsi_model {
	DSI_MODEL_OMAP3,
	DSI_MODEL_OMAP4,
	DSI_MODEL_OMAP5,
};

enum dsi_lane_function {
	DSI_LANE_UNUSED	= 0,
	DSI_LANE_CLK,
	DSI_LANE_DATA1,
	DSI_LANE_DATA2,
	DSI_LANE_DATA3,
	DSI_LANE_DATA4,
};

struct dsi_lane_config {
	enum dsi_lane_function function;
	u8 polarity;
};

struct dsi_isr_data {
	omap_dsi_isr_t	isr;
	void		*arg;
	u32		mask;
};

enum fifo_size {
	DSI_FIFO_SIZE_0		= 0,
	DSI_FIFO_SIZE_32	= 1,
	DSI_FIFO_SIZE_64	= 2,
	DSI_FIFO_SIZE_96	= 3,
	DSI_FIFO_SIZE_128	= 4,
};

enum dsi_vc_source {
	DSI_VC_SOURCE_L4 = 0,
	DSI_VC_SOURCE_VP,
};

struct dsi_irq_stats {
	unsigned long last_reset;
	unsigned irq_count;
	unsigned dsi_irqs[32];
	unsigned vc_irqs[4][32];
	unsigned cio_irqs[32];
};

struct dsi_isr_tables {
	struct dsi_isr_data isr_table[DSI_MAX_NR_ISRS];
	struct dsi_isr_data isr_table_vc[4][DSI_MAX_NR_ISRS];
	struct dsi_isr_data isr_table_cio[DSI_MAX_NR_ISRS];
};

struct dsi_clk_calc_ctx {
	struct platform_device *dsidev;
	struct dss_pll *pll;

	/* inputs */

	const struct omap_dss_dsi_config *config;

	unsigned long req_pck_min, req_pck_nom, req_pck_max;

	/* outputs */

	struct dss_pll_clock_info dsi_cinfo;
	struct dispc_clock_info dispc_cinfo;

	struct videomode vm;
	struct omap_dss_dsi_videomode_timings dsi_vm;
};

struct dsi_lp_clock_info {
	unsigned long lp_clk;
	u16 lp_clk_div;
};

struct dsi_module_id_data {
	u32 address;
	int id;
};

enum dsi_quirks {
	DSI_QUIRK_PLL_PWR_BUG = (1 << 0),	/* DSI-PLL power command 0x3 is not working */
	DSI_QUIRK_DCS_CMD_CONFIG_VC = (1 << 1),
	DSI_QUIRK_VC_OCP_WIDTH = (1 << 2),
	DSI_QUIRK_REVERSE_TXCLKESC = (1 << 3),
	DSI_QUIRK_GNQ = (1 << 4),
	DSI_QUIRK_PHY_DCC = (1 << 5),
};

struct dsi_of_data {
	enum dsi_model model;
	const struct dss_pll_hw *pll_hw;
	const struct dsi_module_id_data *modules;
	unsigned int max_fck_freq;
	unsigned int max_pll_lpdiv;
	enum dsi_quirks quirks;
};

struct dsi_data {
	struct platform_device *pdev;
	void __iomem *proto_base;
	void __iomem *phy_base;
	void __iomem *pll_base;

	const struct dsi_of_data *data;
	int module_id;

	int irq;

	bool is_enabled;

	struct clk *dss_clk;
	struct regmap *syscon;

	struct dispc_clock_info user_dispc_cinfo;
	struct dss_pll_clock_info user_dsi_cinfo;

	struct dsi_lp_clock_info user_lp_cinfo;
	struct dsi_lp_clock_info current_lp_cinfo;

	struct dss_pll pll;

	bool vdds_dsi_enabled;
	struct regulator *vdds_dsi_reg;

	struct {
		enum dsi_vc_source source;
		struct omap_dss_device *dssdev;
		enum fifo_size tx_fifo_size;
		enum fifo_size rx_fifo_size;
		int vc_id;
	} vc[4];

	struct mutex lock;
	struct semaphore bus_lock;

	spinlock_t irq_lock;
	struct dsi_isr_tables isr_tables;
	/* space for a copy used by the interrupt handler */
	struct dsi_isr_tables isr_tables_copy;

	int update_channel;
#ifdef DSI_PERF_MEASURE
	unsigned update_bytes;
#endif

	bool te_enabled;
	bool ulps_enabled;

	void (*framedone_callback)(int, void *);
	void *framedone_data;

	struct delayed_work framedone_timeout_work;

#ifdef DSI_CATCH_MISSING_TE
	struct timer_list te_timer;
#endif

	unsigned long cache_req_pck;
	unsigned long cache_clk_freq;
	struct dss_pll_clock_info cache_cinfo;

	u32		errors;
	spinlock_t	errors_lock;
#ifdef DSI_PERF_MEASURE
	ktime_t perf_setup_time;
	ktime_t perf_start_time;
#endif
	int debug_read;
	int debug_write;

#ifdef CONFIG_OMAP2_DSS_COLLECT_IRQ_STATS
	spinlock_t irq_stats_lock;
	struct dsi_irq_stats irq_stats;
#endif

	unsigned num_lanes_supported;
	unsigned line_buffer_size;

	struct dsi_lane_config lanes[DSI_MAX_NR_LANES];
	unsigned num_lanes_used;

	unsigned scp_clk_refcount;

	struct dss_lcd_mgr_config mgr_config;
	struct videomode vm;
	enum omap_dss_dsi_pixel_format pix_fmt;
	enum omap_dss_dsi_mode mode;
	struct omap_dss_dsi_videomode_timings vm_timings;

	struct omap_dss_device output;
};

struct dsi_packet_sent_handler_data {
	struct platform_device *dsidev;
	struct completion *completion;
};

#ifdef DSI_PERF_MEASURE
static bool dsi_perf;
module_param(dsi_perf, bool, 0644);
#endif

static inline struct dsi_data *dsi_get_dsidrv_data(struct platform_device *dsidev)
{
	return dev_get_drvdata(&dsidev->dev);
}

static inline struct platform_device *dsi_get_dsidev_from_dssdev(struct omap_dss_device *dssdev)
{
	return to_platform_device(dssdev->dev);
}

static struct platform_device *dsi_get_dsidev_from_id(int module)
{
	struct omap_dss_device *out;
	enum omap_dss_output_id	id;

	switch (module) {
	case 0:
		id = OMAP_DSS_OUTPUT_DSI1;
		break;
	case 1:
		id = OMAP_DSS_OUTPUT_DSI2;
		break;
	default:
		return NULL;
	}

	out = omap_dss_get_output(id);

	return out ? to_platform_device(out->dev) : NULL;
}

static inline void dsi_write_reg(struct platform_device *dsidev,
		const struct dsi_reg idx, u32 val)
{
	struct dsi_data *dsi = dsi_get_dsidrv_data(dsidev);
	void __iomem *base;

	switch(idx.module) {
		case DSI_PROTO: base = dsi->proto_base; break;
		case DSI_PHY: base = dsi->phy_base; break;
		case DSI_PLL: base = dsi->pll_base; break;
		default: return;
	}

	__raw_writel(val, base + idx.idx);
}

static inline u32 dsi_read_reg(struct platform_device *dsidev,
		const struct dsi_reg idx)
{
	struct dsi_data *dsi = dsi_get_dsidrv_data(dsidev);
	void __iomem *base;

	switch(idx.module) {
		case DSI_PROTO: base = dsi->proto_base; break;
		case DSI_PHY: base = dsi->phy_base; break;
		case DSI_PLL: base = dsi->pll_base; break;
		default: return 0;
	}

	return __raw_readl(base + idx.idx);
}

static void dsi_bus_lock(struct omap_dss_device *dssdev)
{
	struct platform_device *dsidev = dsi_get_dsidev_from_dssdev(dssdev);
	struct dsi_data *dsi = dsi_get_dsidrv_data(dsidev);

	down(&dsi->bus_lock);
}

static void dsi_bus_unlock(struct omap_dss_device *dssdev)
{
	struct platform_device *dsidev = dsi_get_dsidev_from_dssdev(dssdev);
	struct dsi_data *dsi = dsi_get_dsidrv_data(dsidev);

	up(&dsi->bus_lock);
}

static bool dsi_bus_is_locked(struct platform_device *dsidev)
{
	struct dsi_data *dsi = dsi_get_dsidrv_data(dsidev);

	return dsi->bus_lock.count == 0;
}

static void dsi_completion_handler(void *data, u32 mask)
{
	complete((struct completion *)data);
}

static inline int wait_for_bit_change(struct platform_device *dsidev,
		const struct dsi_reg idx, int bitnum, int value)
{
	unsigned long timeout;
	ktime_t wait;
	int t;

	/* first busyloop to see if the bit changes right away */
	t = 100;
	while (t-- > 0) {
		if (REG_GET(dsidev, idx, bitnum, bitnum) == value)
			return value;
	}

	/* then loop for 500ms, sleeping for 1ms in between */
	timeout = jiffies + msecs_to_jiffies(500);
	while (time_before(jiffies, timeout)) {
		if (REG_GET(dsidev, idx, bitnum, bitnum) == value)
			return value;

		wait = ns_to_ktime(1000 * 1000);
		set_current_state(TASK_UNINTERRUPTIBLE);
		schedule_hrtimeout(&wait, HRTIMER_MODE_REL);
	}

	return !value;
}

static u8 dsi_get_pixel_size(enum omap_dss_dsi_pixel_format fmt)
{
	switch (fmt) {
	case OMAP_DSS_DSI_FMT_RGB888:
	case OMAP_DSS_DSI_FMT_RGB666:
		return 24;
	case OMAP_DSS_DSI_FMT_RGB666_PACKED:
		return 18;
	case OMAP_DSS_DSI_FMT_RGB565:
		return 16;
	default:
		BUG();
		return 0;
	}
}

#ifdef DSI_PERF_MEASURE
static void dsi_perf_mark_setup(struct platform_device *dsidev)
{
	struct dsi_data *dsi = dsi_get_dsidrv_data(dsidev);
	dsi->perf_setup_time = ktime_get();
}

static void dsi_perf_mark_start(struct platform_device *dsidev)
{
	struct dsi_data *dsi = dsi_get_dsidrv_data(dsidev);
	dsi->perf_start_time = ktime_get();
}

static void dsi_perf_show(struct platform_device *dsidev, const char *name)
{
	struct dsi_data *dsi = dsi_get_dsidrv_data(dsidev);
	ktime_t t, setup_time, trans_time;
	u32 total_bytes;
	u32 setup_us, trans_us, total_us;

	if (!dsi_perf)
		return;

	t = ktime_get();

	setup_time = ktime_sub(dsi->perf_start_time, dsi->perf_setup_time);
	setup_us = (u32)ktime_to_us(setup_time);
	if (setup_us == 0)
		setup_us = 1;

	trans_time = ktime_sub(t, dsi->perf_start_time);
	trans_us = (u32)ktime_to_us(trans_time);
	if (trans_us == 0)
		trans_us = 1;

	total_us = setup_us + trans_us;

	total_bytes = dsi->update_bytes;

	pr_info("DSI(%s): %u us + %u us = %u us (%uHz), %u bytes, %u kbytes/sec\n",
		name,
		setup_us,
		trans_us,
		total_us,
		1000 * 1000 / total_us,
		total_bytes,
		total_bytes * 1000 / total_us);
}
#else
static inline void dsi_perf_mark_setup(struct platform_device *dsidev)
{
}

static inline void dsi_perf_mark_start(struct platform_device *dsidev)
{
}

static inline void dsi_perf_show(struct platform_device *dsidev,
		const char *name)
{
}
#endif

static int verbose_irq;

static void print_irq_status(u32 status)
{
	if (status == 0)
		return;

	if (!verbose_irq && (status & ~DSI_IRQ_CHANNEL_MASK) == 0)
		return;

#define PIS(x) (status & DSI_IRQ_##x) ? (#x " ") : ""

	pr_debug("DSI IRQ: 0x%x: %s%s%s%s%s%s%s%s%s%s%s%s%s%s%s%s%s\n",
		status,
		verbose_irq ? PIS(VC0) : "",
		verbose_irq ? PIS(VC1) : "",
		verbose_irq ? PIS(VC2) : "",
		verbose_irq ? PIS(VC3) : "",
		PIS(WAKEUP),
		PIS(RESYNC),
		PIS(PLL_LOCK),
		PIS(PLL_UNLOCK),
		PIS(PLL_RECALL),
		PIS(COMPLEXIO_ERR),
		PIS(HS_TX_TIMEOUT),
		PIS(LP_RX_TIMEOUT),
		PIS(TE_TRIGGER),
		PIS(ACK_TRIGGER),
		PIS(SYNC_LOST),
		PIS(LDO_POWER_GOOD),
		PIS(TA_TIMEOUT));
#undef PIS
}

static void print_irq_status_vc(int channel, u32 status)
{
	if (status == 0)
		return;

	if (!verbose_irq && (status & ~DSI_VC_IRQ_PACKET_SENT) == 0)
		return;

#define PIS(x) (status & DSI_VC_IRQ_##x) ? (#x " ") : ""

	pr_debug("DSI VC(%d) IRQ 0x%x: %s%s%s%s%s%s%s%s%s\n",
		channel,
		status,
		PIS(CS),
		PIS(ECC_CORR),
		PIS(ECC_NO_CORR),
		verbose_irq ? PIS(PACKET_SENT) : "",
		PIS(BTA),
		PIS(FIFO_TX_OVF),
		PIS(FIFO_RX_OVF),
		PIS(FIFO_TX_UDF),
		PIS(PP_BUSY_CHANGE));
#undef PIS
}

static void print_irq_status_cio(u32 status)
{
	if (status == 0)
		return;

#define PIS(x) (status & DSI_CIO_IRQ_##x) ? (#x " ") : ""

	pr_debug("DSI CIO IRQ 0x%x: %s%s%s%s%s%s%s%s%s%s%s%s%s%s%s%s%s%s%s%s\n",
		status,
		PIS(ERRSYNCESC1),
		PIS(ERRSYNCESC2),
		PIS(ERRSYNCESC3),
		PIS(ERRESC1),
		PIS(ERRESC2),
		PIS(ERRESC3),
		PIS(ERRCONTROL1),
		PIS(ERRCONTROL2),
		PIS(ERRCONTROL3),
		PIS(STATEULPS1),
		PIS(STATEULPS2),
		PIS(STATEULPS3),
		PIS(ERRCONTENTIONLP0_1),
		PIS(ERRCONTENTIONLP1_1),
		PIS(ERRCONTENTIONLP0_2),
		PIS(ERRCONTENTIONLP1_2),
		PIS(ERRCONTENTIONLP0_3),
		PIS(ERRCONTENTIONLP1_3),
		PIS(ULPSACTIVENOT_ALL0),
		PIS(ULPSACTIVENOT_ALL1));
#undef PIS
}

#ifdef CONFIG_OMAP2_DSS_COLLECT_IRQ_STATS
static void dsi_collect_irq_stats(struct platform_device *dsidev, u32 irqstatus,
		u32 *vcstatus, u32 ciostatus)
{
	struct dsi_data *dsi = dsi_get_dsidrv_data(dsidev);
	int i;

	spin_lock(&dsi->irq_stats_lock);

	dsi->irq_stats.irq_count++;
	dss_collect_irq_stats(irqstatus, dsi->irq_stats.dsi_irqs);

	for (i = 0; i < 4; ++i)
		dss_collect_irq_stats(vcstatus[i], dsi->irq_stats.vc_irqs[i]);

	dss_collect_irq_stats(ciostatus, dsi->irq_stats.cio_irqs);

	spin_unlock(&dsi->irq_stats_lock);
}
#else
#define dsi_collect_irq_stats(dsidev, irqstatus, vcstatus, ciostatus)
#endif

static int debug_irq;

static void dsi_handle_irq_errors(struct platform_device *dsidev, u32 irqstatus,
		u32 *vcstatus, u32 ciostatus)
{
	struct dsi_data *dsi = dsi_get_dsidrv_data(dsidev);
	int i;

	if (irqstatus & DSI_IRQ_ERROR_MASK) {
		DSSERR("DSI error, irqstatus %x\n", irqstatus);
		print_irq_status(irqstatus);
		spin_lock(&dsi->errors_lock);
		dsi->errors |= irqstatus & DSI_IRQ_ERROR_MASK;
		spin_unlock(&dsi->errors_lock);
	} else if (debug_irq) {
		print_irq_status(irqstatus);
	}

	for (i = 0; i < 4; ++i) {
		if (vcstatus[i] & DSI_VC_IRQ_ERROR_MASK) {
			DSSERR("DSI VC(%d) error, vc irqstatus %x\n",
				       i, vcstatus[i]);
			print_irq_status_vc(i, vcstatus[i]);
		} else if (debug_irq) {
			print_irq_status_vc(i, vcstatus[i]);
		}
	}

	if (ciostatus & DSI_CIO_IRQ_ERROR_MASK) {
		DSSERR("DSI CIO error, cio irqstatus %x\n", ciostatus);
		print_irq_status_cio(ciostatus);
	} else if (debug_irq) {
		print_irq_status_cio(ciostatus);
	}
}

static void dsi_call_isrs(struct dsi_isr_data *isr_array,
		unsigned isr_array_size, u32 irqstatus)
{
	struct dsi_isr_data *isr_data;
	int i;

	for (i = 0; i < isr_array_size; i++) {
		isr_data = &isr_array[i];
		if (isr_data->isr && isr_data->mask & irqstatus)
			isr_data->isr(isr_data->arg, irqstatus);
	}
}

static void dsi_handle_isrs(struct dsi_isr_tables *isr_tables,
		u32 irqstatus, u32 *vcstatus, u32 ciostatus)
{
	int i;

	dsi_call_isrs(isr_tables->isr_table,
			ARRAY_SIZE(isr_tables->isr_table),
			irqstatus);

	for (i = 0; i < 4; ++i) {
		if (vcstatus[i] == 0)
			continue;
		dsi_call_isrs(isr_tables->isr_table_vc[i],
				ARRAY_SIZE(isr_tables->isr_table_vc[i]),
				vcstatus[i]);
	}

	if (ciostatus != 0)
		dsi_call_isrs(isr_tables->isr_table_cio,
				ARRAY_SIZE(isr_tables->isr_table_cio),
				ciostatus);
}

static irqreturn_t omap_dsi_irq_handler(int irq, void *arg)
{
	struct platform_device *dsidev;
	struct dsi_data *dsi;
	u32 irqstatus, vcstatus[4], ciostatus;
	int i;

	dsidev = (struct platform_device *) arg;
	dsi = dsi_get_dsidrv_data(dsidev);

	if (!dsi->is_enabled)
		return IRQ_NONE;

	spin_lock(&dsi->irq_lock);

	irqstatus = dsi_read_reg(dsidev, DSI_IRQSTATUS);

	/* IRQ is not for us */
	if (!irqstatus) {
		spin_unlock(&dsi->irq_lock);
		return IRQ_NONE;
	}

	dsi_write_reg(dsidev, DSI_IRQSTATUS, irqstatus & ~DSI_IRQ_CHANNEL_MASK);
	/* flush posted write */
	dsi_read_reg(dsidev, DSI_IRQSTATUS);

	for (i = 0; i < 4; ++i) {
		if ((irqstatus & (1 << i)) == 0) {
			vcstatus[i] = 0;
			continue;
		}

		vcstatus[i] = dsi_read_reg(dsidev, DSI_VC_IRQSTATUS(i));

		dsi_write_reg(dsidev, DSI_VC_IRQSTATUS(i), vcstatus[i]);
		/* flush posted write */
		dsi_read_reg(dsidev, DSI_VC_IRQSTATUS(i));
	}

	if (irqstatus & DSI_IRQ_COMPLEXIO_ERR) {
		ciostatus = dsi_read_reg(dsidev, DSI_COMPLEXIO_IRQ_STATUS);

		dsi_write_reg(dsidev, DSI_COMPLEXIO_IRQ_STATUS, ciostatus);
		/* flush posted write */
		dsi_read_reg(dsidev, DSI_COMPLEXIO_IRQ_STATUS);
	} else {
		ciostatus = 0;
	}

#ifdef DSI_CATCH_MISSING_TE
	if (irqstatus & DSI_IRQ_TE_TRIGGER)
		del_timer(&dsi->te_timer);
#endif

	/* make a copy and unlock, so that isrs can unregister
	 * themselves */
	memcpy(&dsi->isr_tables_copy, &dsi->isr_tables,
		sizeof(dsi->isr_tables));

	spin_unlock(&dsi->irq_lock);

	dsi_handle_isrs(&dsi->isr_tables_copy, irqstatus, vcstatus, ciostatus);

	dsi_handle_irq_errors(dsidev, irqstatus, vcstatus, ciostatus);

	dsi_collect_irq_stats(dsidev, irqstatus, vcstatus, ciostatus);

	return IRQ_HANDLED;
}

/* dsi->irq_lock has to be locked by the caller */
static void _omap_dsi_configure_irqs(struct platform_device *dsidev,
		struct dsi_isr_data *isr_array,
		unsigned isr_array_size, u32 default_mask,
		const struct dsi_reg enable_reg,
		const struct dsi_reg status_reg)
{
	struct dsi_isr_data *isr_data;
	u32 mask;
	u32 old_mask;
	int i;

	mask = default_mask;

	for (i = 0; i < isr_array_size; i++) {
		isr_data = &isr_array[i];

		if (isr_data->isr == NULL)
			continue;

		mask |= isr_data->mask;
	}

	old_mask = dsi_read_reg(dsidev, enable_reg);
	/* clear the irqstatus for newly enabled irqs */
	dsi_write_reg(dsidev, status_reg, (mask ^ old_mask) & mask);
	dsi_write_reg(dsidev, enable_reg, mask);

	/* flush posted writes */
	dsi_read_reg(dsidev, enable_reg);
	dsi_read_reg(dsidev, status_reg);
}

/* dsi->irq_lock has to be locked by the caller */
static void _omap_dsi_set_irqs(struct platform_device *dsidev)
{
	struct dsi_data *dsi = dsi_get_dsidrv_data(dsidev);
	u32 mask = DSI_IRQ_ERROR_MASK;
#ifdef DSI_CATCH_MISSING_TE
	mask |= DSI_IRQ_TE_TRIGGER;
#endif
	_omap_dsi_configure_irqs(dsidev, dsi->isr_tables.isr_table,
			ARRAY_SIZE(dsi->isr_tables.isr_table), mask,
			DSI_IRQENABLE, DSI_IRQSTATUS);
}

/* dsi->irq_lock has to be locked by the caller */
static void _omap_dsi_set_irqs_vc(struct platform_device *dsidev, int vc)
{
	struct dsi_data *dsi = dsi_get_dsidrv_data(dsidev);

	_omap_dsi_configure_irqs(dsidev, dsi->isr_tables.isr_table_vc[vc],
			ARRAY_SIZE(dsi->isr_tables.isr_table_vc[vc]),
			DSI_VC_IRQ_ERROR_MASK,
			DSI_VC_IRQENABLE(vc), DSI_VC_IRQSTATUS(vc));
}

/* dsi->irq_lock has to be locked by the caller */
static void _omap_dsi_set_irqs_cio(struct platform_device *dsidev)
{
	struct dsi_data *dsi = dsi_get_dsidrv_data(dsidev);

	_omap_dsi_configure_irqs(dsidev, dsi->isr_tables.isr_table_cio,
			ARRAY_SIZE(dsi->isr_tables.isr_table_cio),
			DSI_CIO_IRQ_ERROR_MASK,
			DSI_COMPLEXIO_IRQ_ENABLE, DSI_COMPLEXIO_IRQ_STATUS);
}

static void _dsi_initialize_irq(struct platform_device *dsidev)
{
	struct dsi_data *dsi = dsi_get_dsidrv_data(dsidev);
	unsigned long flags;
	int vc;

	spin_lock_irqsave(&dsi->irq_lock, flags);

	memset(&dsi->isr_tables, 0, sizeof(dsi->isr_tables));

	_omap_dsi_set_irqs(dsidev);
	for (vc = 0; vc < 4; ++vc)
		_omap_dsi_set_irqs_vc(dsidev, vc);
	_omap_dsi_set_irqs_cio(dsidev);

	spin_unlock_irqrestore(&dsi->irq_lock, flags);
}

static int _dsi_register_isr(omap_dsi_isr_t isr, void *arg, u32 mask,
		struct dsi_isr_data *isr_array, unsigned isr_array_size)
{
	struct dsi_isr_data *isr_data;
	int free_idx;
	int i;

	BUG_ON(isr == NULL);

	/* check for duplicate entry and find a free slot */
	free_idx = -1;
	for (i = 0; i < isr_array_size; i++) {
		isr_data = &isr_array[i];

		if (isr_data->isr == isr && isr_data->arg == arg &&
				isr_data->mask == mask) {
			return -EINVAL;
		}

		if (isr_data->isr == NULL && free_idx == -1)
			free_idx = i;
	}

	if (free_idx == -1)
		return -EBUSY;

	isr_data = &isr_array[free_idx];
	isr_data->isr = isr;
	isr_data->arg = arg;
	isr_data->mask = mask;

	return 0;
}

static int _dsi_unregister_isr(omap_dsi_isr_t isr, void *arg, u32 mask,
		struct dsi_isr_data *isr_array, unsigned isr_array_size)
{
	struct dsi_isr_data *isr_data;
	int i;

	for (i = 0; i < isr_array_size; i++) {
		isr_data = &isr_array[i];
		if (isr_data->isr != isr || isr_data->arg != arg ||
				isr_data->mask != mask)
			continue;

		isr_data->isr = NULL;
		isr_data->arg = NULL;
		isr_data->mask = 0;

		return 0;
	}

	return -EINVAL;
}

static int dsi_register_isr(struct platform_device *dsidev, omap_dsi_isr_t isr,
		void *arg, u32 mask)
{
	struct dsi_data *dsi = dsi_get_dsidrv_data(dsidev);
	unsigned long flags;
	int r;

	spin_lock_irqsave(&dsi->irq_lock, flags);

	r = _dsi_register_isr(isr, arg, mask, dsi->isr_tables.isr_table,
			ARRAY_SIZE(dsi->isr_tables.isr_table));

	if (r == 0)
		_omap_dsi_set_irqs(dsidev);

	spin_unlock_irqrestore(&dsi->irq_lock, flags);

	return r;
}

static int dsi_unregister_isr(struct platform_device *dsidev,
		omap_dsi_isr_t isr, void *arg, u32 mask)
{
	struct dsi_data *dsi = dsi_get_dsidrv_data(dsidev);
	unsigned long flags;
	int r;

	spin_lock_irqsave(&dsi->irq_lock, flags);

	r = _dsi_unregister_isr(isr, arg, mask, dsi->isr_tables.isr_table,
			ARRAY_SIZE(dsi->isr_tables.isr_table));

	if (r == 0)
		_omap_dsi_set_irqs(dsidev);

	spin_unlock_irqrestore(&dsi->irq_lock, flags);

	return r;
}

static int dsi_register_isr_vc(struct platform_device *dsidev, int channel,
		omap_dsi_isr_t isr, void *arg, u32 mask)
{
	struct dsi_data *dsi = dsi_get_dsidrv_data(dsidev);
	unsigned long flags;
	int r;

	spin_lock_irqsave(&dsi->irq_lock, flags);

	r = _dsi_register_isr(isr, arg, mask,
			dsi->isr_tables.isr_table_vc[channel],
			ARRAY_SIZE(dsi->isr_tables.isr_table_vc[channel]));

	if (r == 0)
		_omap_dsi_set_irqs_vc(dsidev, channel);

	spin_unlock_irqrestore(&dsi->irq_lock, flags);

	return r;
}

static int dsi_unregister_isr_vc(struct platform_device *dsidev, int channel,
		omap_dsi_isr_t isr, void *arg, u32 mask)
{
	struct dsi_data *dsi = dsi_get_dsidrv_data(dsidev);
	unsigned long flags;
	int r;

	spin_lock_irqsave(&dsi->irq_lock, flags);

	r = _dsi_unregister_isr(isr, arg, mask,
			dsi->isr_tables.isr_table_vc[channel],
			ARRAY_SIZE(dsi->isr_tables.isr_table_vc[channel]));

	if (r == 0)
		_omap_dsi_set_irqs_vc(dsidev, channel);

	spin_unlock_irqrestore(&dsi->irq_lock, flags);

	return r;
}

static int dsi_register_isr_cio(struct platform_device *dsidev,
		omap_dsi_isr_t isr, void *arg, u32 mask)
{
	struct dsi_data *dsi = dsi_get_dsidrv_data(dsidev);
	unsigned long flags;
	int r;

	spin_lock_irqsave(&dsi->irq_lock, flags);

	r = _dsi_register_isr(isr, arg, mask, dsi->isr_tables.isr_table_cio,
			ARRAY_SIZE(dsi->isr_tables.isr_table_cio));

	if (r == 0)
		_omap_dsi_set_irqs_cio(dsidev);

	spin_unlock_irqrestore(&dsi->irq_lock, flags);

	return r;
}

static int dsi_unregister_isr_cio(struct platform_device *dsidev,
		omap_dsi_isr_t isr, void *arg, u32 mask)
{
	struct dsi_data *dsi = dsi_get_dsidrv_data(dsidev);
	unsigned long flags;
	int r;

	spin_lock_irqsave(&dsi->irq_lock, flags);

	r = _dsi_unregister_isr(isr, arg, mask, dsi->isr_tables.isr_table_cio,
			ARRAY_SIZE(dsi->isr_tables.isr_table_cio));

	if (r == 0)
		_omap_dsi_set_irqs_cio(dsidev);

	spin_unlock_irqrestore(&dsi->irq_lock, flags);

	return r;
}

static u32 dsi_get_errors(struct platform_device *dsidev)
{
	struct dsi_data *dsi = dsi_get_dsidrv_data(dsidev);
	unsigned long flags;
	u32 e;
	spin_lock_irqsave(&dsi->errors_lock, flags);
	e = dsi->errors;
	dsi->errors = 0;
	spin_unlock_irqrestore(&dsi->errors_lock, flags);
	return e;
}

static int dsi_runtime_get(struct platform_device *dsidev)
{
	int r;
	struct dsi_data *dsi = dsi_get_dsidrv_data(dsidev);

	DSSDBG("dsi_runtime_get\n");

	r = pm_runtime_get_sync(&dsi->pdev->dev);
	WARN_ON(r < 0);
	return r < 0 ? r : 0;
}

static void dsi_runtime_put(struct platform_device *dsidev)
{
	struct dsi_data *dsi = dsi_get_dsidrv_data(dsidev);
	int r;

	DSSDBG("dsi_runtime_put\n");

	r = pm_runtime_put_sync(&dsi->pdev->dev);
	WARN_ON(r < 0 && r != -ENOSYS);
}

static int dsi_regulator_init(struct platform_device *dsidev)
{
	struct dsi_data *dsi = dsi_get_dsidrv_data(dsidev);
	struct regulator *vdds_dsi;

	if (dsi->vdds_dsi_reg != NULL)
		return 0;

	vdds_dsi = devm_regulator_get(&dsi->pdev->dev, "vdd");

	if (IS_ERR(vdds_dsi)) {
		if (PTR_ERR(vdds_dsi) != -EPROBE_DEFER)
			DSSERR("can't get DSI VDD regulator\n");
		return PTR_ERR(vdds_dsi);
	}

	dsi->vdds_dsi_reg = vdds_dsi;

	return 0;
}

static void _dsi_print_reset_status(struct platform_device *dsidev)
{
	struct dsi_data *dsi = dsi_get_dsidrv_data(dsidev);
	u32 l;
	int b0, b1, b2;

	/* A dummy read using the SCP interface to any DSIPHY register is
	 * required after DSIPHY reset to complete the reset of the DSI complex
	 * I/O. */
	l = dsi_read_reg(dsidev, DSI_DSIPHY_CFG5);

	if (dsi->data->quirks & DSI_QUIRK_REVERSE_TXCLKESC) {
		b0 = 28;
		b1 = 27;
		b2 = 26;
	} else {
		b0 = 24;
		b1 = 25;
		b2 = 26;
	}

#define DSI_FLD_GET(fld, start, end)\
	FLD_GET(dsi_read_reg(dsidev, DSI_##fld), start, end)

	pr_debug("DSI resets: PLL (%d) CIO (%d) PHY (%x%x%x, %d, %d, %d)\n",
		DSI_FLD_GET(PLL_STATUS, 0, 0),
		DSI_FLD_GET(COMPLEXIO_CFG1, 29, 29),
		DSI_FLD_GET(DSIPHY_CFG5, b0, b0),
		DSI_FLD_GET(DSIPHY_CFG5, b1, b1),
		DSI_FLD_GET(DSIPHY_CFG5, b2, b2),
		DSI_FLD_GET(DSIPHY_CFG5, 29, 29),
		DSI_FLD_GET(DSIPHY_CFG5, 30, 30),
		DSI_FLD_GET(DSIPHY_CFG5, 31, 31));

#undef DSI_FLD_GET
}

static inline int dsi_if_enable(struct platform_device *dsidev, bool enable)
{
	DSSDBG("dsi_if_enable(%d)\n", enable);

	enable = enable ? 1 : 0;
	REG_FLD_MOD(dsidev, DSI_CTRL, enable, 0, 0); /* IF_EN */

	if (wait_for_bit_change(dsidev, DSI_CTRL, 0, enable) != enable) {
			DSSERR("Failed to set dsi_if_enable to %d\n", enable);
			return -EIO;
	}

	return 0;
}

static unsigned long dsi_get_pll_hsdiv_dispc_rate(struct platform_device *dsidev)
{
	struct dsi_data *dsi = dsi_get_dsidrv_data(dsidev);

	return dsi->pll.cinfo.clkout[HSDIV_DISPC];
}

static unsigned long dsi_get_pll_hsdiv_dsi_rate(struct platform_device *dsidev)
{
	struct dsi_data *dsi = dsi_get_dsidrv_data(dsidev);

	return dsi->pll.cinfo.clkout[HSDIV_DSI];
}

static unsigned long dsi_get_txbyteclkhs(struct platform_device *dsidev)
{
	struct dsi_data *dsi = dsi_get_dsidrv_data(dsidev);

	return dsi->pll.cinfo.clkdco / 16;
}

static unsigned long dsi_fclk_rate(struct platform_device *dsidev)
{
	unsigned long r;
	struct dsi_data *dsi = dsi_get_dsidrv_data(dsidev);

	if (dss_get_dsi_clk_source(dsi->module_id) == DSS_CLK_SRC_FCK) {
		/* DSI FCLK source is DSS_CLK_FCK */
		r = clk_get_rate(dsi->dss_clk);
	} else {
		/* DSI FCLK source is dsi_pll_hsdiv_dsi_clk */
		r = dsi_get_pll_hsdiv_dsi_rate(dsidev);
	}

	return r;
}

static int dsi_lp_clock_calc(unsigned long dsi_fclk,
		unsigned long lp_clk_min, unsigned long lp_clk_max,
		struct dsi_lp_clock_info *lp_cinfo)
{
	unsigned lp_clk_div;
	unsigned long lp_clk;

	lp_clk_div = DIV_ROUND_UP(dsi_fclk, lp_clk_max * 2);
	lp_clk = dsi_fclk / 2 / lp_clk_div;

	if (lp_clk < lp_clk_min || lp_clk > lp_clk_max)
		return -EINVAL;

	lp_cinfo->lp_clk_div = lp_clk_div;
	lp_cinfo->lp_clk = lp_clk;

	return 0;
}

static int dsi_set_lp_clk_divisor(struct platform_device *dsidev)
{
	struct dsi_data *dsi = dsi_get_dsidrv_data(dsidev);
	unsigned long dsi_fclk;
	unsigned lp_clk_div;
	unsigned long lp_clk;
	unsigned lpdiv_max = dsi->data->max_pll_lpdiv;


	lp_clk_div = dsi->user_lp_cinfo.lp_clk_div;

	if (lp_clk_div == 0 || lp_clk_div > lpdiv_max)
		return -EINVAL;

	dsi_fclk = dsi_fclk_rate(dsidev);

	lp_clk = dsi_fclk / 2 / lp_clk_div;

	DSSDBG("LP_CLK_DIV %u, LP_CLK %lu\n", lp_clk_div, lp_clk);
	dsi->current_lp_cinfo.lp_clk = lp_clk;
	dsi->current_lp_cinfo.lp_clk_div = lp_clk_div;

	/* LP_CLK_DIVISOR */
	REG_FLD_MOD(dsidev, DSI_CLK_CTRL, lp_clk_div, 12, 0);

	/* LP_RX_SYNCHRO_ENABLE */
	REG_FLD_MOD(dsidev, DSI_CLK_CTRL, dsi_fclk > 30000000 ? 1 : 0, 21, 21);

	return 0;
}

static void dsi_enable_scp_clk(struct platform_device *dsidev)
{
	struct dsi_data *dsi = dsi_get_dsidrv_data(dsidev);

	if (dsi->scp_clk_refcount++ == 0)
		REG_FLD_MOD(dsidev, DSI_CLK_CTRL, 1, 14, 14); /* CIO_CLK_ICG */
}

static void dsi_disable_scp_clk(struct platform_device *dsidev)
{
	struct dsi_data *dsi = dsi_get_dsidrv_data(dsidev);

	WARN_ON(dsi->scp_clk_refcount == 0);
	if (--dsi->scp_clk_refcount == 0)
		REG_FLD_MOD(dsidev, DSI_CLK_CTRL, 0, 14, 14); /* CIO_CLK_ICG */
}

enum dsi_pll_power_state {
	DSI_PLL_POWER_OFF	= 0x0,
	DSI_PLL_POWER_ON_HSCLK	= 0x1,
	DSI_PLL_POWER_ON_ALL	= 0x2,
	DSI_PLL_POWER_ON_DIV	= 0x3,
};

static int dsi_pll_power(struct platform_device *dsidev,
		enum dsi_pll_power_state state)
{
	struct dsi_data *dsi = dsi_get_dsidrv_data(dsidev);
	int t = 0;

	/* DSI-PLL power command 0x3 is not working */
	if ((dsi->data->quirks & DSI_QUIRK_PLL_PWR_BUG) &&
	    state == DSI_PLL_POWER_ON_DIV)
		state = DSI_PLL_POWER_ON_ALL;

	/* PLL_PWR_CMD */
	REG_FLD_MOD(dsidev, DSI_CLK_CTRL, state, 31, 30);

	/* PLL_PWR_STATUS */
	while (FLD_GET(dsi_read_reg(dsidev, DSI_CLK_CTRL), 29, 28) != state) {
		if (++t > 1000) {
			DSSERR("Failed to set DSI PLL power mode to %d\n",
					state);
			return -ENODEV;
		}
		udelay(1);
	}

	return 0;
}


static void dsi_pll_calc_dsi_fck(struct dsi_data *dsi,
				 struct dss_pll_clock_info *cinfo)
{
	unsigned long max_dsi_fck;

	max_dsi_fck = dsi->data->max_fck_freq;

	cinfo->mX[HSDIV_DSI] = DIV_ROUND_UP(cinfo->clkdco, max_dsi_fck);
	cinfo->clkout[HSDIV_DSI] = cinfo->clkdco / cinfo->mX[HSDIV_DSI];
}

static int dsi_pll_enable(struct dss_pll *pll)
{
	struct dsi_data *dsi = container_of(pll, struct dsi_data, pll);
	struct platform_device *dsidev = dsi->pdev;
	int r = 0;

	DSSDBG("PLL init\n");

	r = dsi_regulator_init(dsidev);
	if (r)
		return r;

	r = dsi_runtime_get(dsidev);
	if (r)
		return r;

	/*
	 * Note: SCP CLK is not required on OMAP3, but it is required on OMAP4.
	 */
	dsi_enable_scp_clk(dsidev);

	if (!dsi->vdds_dsi_enabled) {
		r = regulator_enable(dsi->vdds_dsi_reg);
		if (r)
			goto err0;
		dsi->vdds_dsi_enabled = true;
	}

	/* XXX PLL does not come out of reset without this... */
	dispc_pck_free_enable(1);

	if (wait_for_bit_change(dsidev, DSI_PLL_STATUS, 0, 1) != 1) {
		DSSERR("PLL not coming out of reset.\n");
		r = -ENODEV;
		dispc_pck_free_enable(0);
		goto err1;
	}

	/* XXX ... but if left on, we get problems when planes do not
	 * fill the whole display. No idea about this */
	dispc_pck_free_enable(0);

	r = dsi_pll_power(dsidev, DSI_PLL_POWER_ON_ALL);

	if (r)
		goto err1;

	DSSDBG("PLL init done\n");

	return 0;
err1:
	if (dsi->vdds_dsi_enabled) {
		regulator_disable(dsi->vdds_dsi_reg);
		dsi->vdds_dsi_enabled = false;
	}
err0:
	dsi_disable_scp_clk(dsidev);
	dsi_runtime_put(dsidev);
	return r;
}

static void dsi_pll_uninit(struct platform_device *dsidev, bool disconnect_lanes)
{
	struct dsi_data *dsi = dsi_get_dsidrv_data(dsidev);

	dsi_pll_power(dsidev, DSI_PLL_POWER_OFF);
	if (disconnect_lanes) {
		WARN_ON(!dsi->vdds_dsi_enabled);
		regulator_disable(dsi->vdds_dsi_reg);
		dsi->vdds_dsi_enabled = false;
	}

	dsi_disable_scp_clk(dsidev);
	dsi_runtime_put(dsidev);

	DSSDBG("PLL uninit done\n");
}

static void dsi_pll_disable(struct dss_pll *pll)
{
	struct dsi_data *dsi = container_of(pll, struct dsi_data, pll);
	struct platform_device *dsidev = dsi->pdev;

	dsi_pll_uninit(dsidev, true);
}

static void dsi_dump_dsidev_clocks(struct platform_device *dsidev,
		struct seq_file *s)
{
	struct dsi_data *dsi = dsi_get_dsidrv_data(dsidev);
	struct dss_pll_clock_info *cinfo = &dsi->pll.cinfo;
	enum dss_clk_source dispc_clk_src, dsi_clk_src;
	int dsi_module = dsi->module_id;
	struct dss_pll *pll = &dsi->pll;

	dispc_clk_src = dss_get_dispc_clk_source();
	dsi_clk_src = dss_get_dsi_clk_source(dsi_module);

	if (dsi_runtime_get(dsidev))
		return;

	seq_printf(s,	"- DSI%d PLL -\n", dsi_module + 1);

	seq_printf(s,	"dsi pll clkin\t%lu\n", clk_get_rate(pll->clkin));

	seq_printf(s,	"Fint\t\t%-16lun %u\n", cinfo->fint, cinfo->n);

	seq_printf(s,	"CLKIN4DDR\t%-16lum %u\n",
			cinfo->clkdco, cinfo->m);

	seq_printf(s,	"DSI_PLL_HSDIV_DISPC (%s)\t%-16lum_dispc %u\t(%s)\n",
			dss_get_clk_source_name(dsi_module == 0 ?
				DSS_CLK_SRC_PLL1_1 :
				DSS_CLK_SRC_PLL2_1),
			cinfo->clkout[HSDIV_DISPC],
			cinfo->mX[HSDIV_DISPC],
			dispc_clk_src == DSS_CLK_SRC_FCK ?
			"off" : "on");

	seq_printf(s,	"DSI_PLL_HSDIV_DSI (%s)\t%-16lum_dsi %u\t(%s)\n",
			dss_get_clk_source_name(dsi_module == 0 ?
				DSS_CLK_SRC_PLL1_2 :
				DSS_CLK_SRC_PLL2_2),
			cinfo->clkout[HSDIV_DSI],
			cinfo->mX[HSDIV_DSI],
			dsi_clk_src == DSS_CLK_SRC_FCK ?
			"off" : "on");

	seq_printf(s,	"- DSI%d -\n", dsi_module + 1);

	seq_printf(s,	"dsi fclk source = %s\n",
			dss_get_clk_source_name(dsi_clk_src));

	seq_printf(s,	"DSI_FCLK\t%lu\n", dsi_fclk_rate(dsidev));

	seq_printf(s,	"DDR_CLK\t\t%lu\n",
			cinfo->clkdco / 4);

	seq_printf(s,	"TxByteClkHS\t%lu\n", dsi_get_txbyteclkhs(dsidev));

	seq_printf(s,	"LP_CLK\t\t%lu\n", dsi->current_lp_cinfo.lp_clk);

	dsi_runtime_put(dsidev);
}

void dsi_dump_clocks(struct seq_file *s)
{
	struct platform_device *dsidev;
	int i;

	for  (i = 0; i < MAX_NUM_DSI; i++) {
		dsidev = dsi_get_dsidev_from_id(i);
		if (dsidev)
			dsi_dump_dsidev_clocks(dsidev, s);
	}
}

#ifdef CONFIG_OMAP2_DSS_COLLECT_IRQ_STATS
static void dsi_dump_dsidev_irqs(struct platform_device *dsidev,
		struct seq_file *s)
{
	struct dsi_data *dsi = dsi_get_dsidrv_data(dsidev);
	unsigned long flags;
	struct dsi_irq_stats stats;

	spin_lock_irqsave(&dsi->irq_stats_lock, flags);

	stats = dsi->irq_stats;
	memset(&dsi->irq_stats, 0, sizeof(dsi->irq_stats));
	dsi->irq_stats.last_reset = jiffies;

	spin_unlock_irqrestore(&dsi->irq_stats_lock, flags);

	seq_printf(s, "period %u ms\n",
			jiffies_to_msecs(jiffies - stats.last_reset));

	seq_printf(s, "irqs %d\n", stats.irq_count);
#define PIS(x) \
	seq_printf(s, "%-20s %10d\n", #x, stats.dsi_irqs[ffs(DSI_IRQ_##x)-1]);

	seq_printf(s, "-- DSI%d interrupts --\n", dsi->module_id + 1);
	PIS(VC0);
	PIS(VC1);
	PIS(VC2);
	PIS(VC3);
	PIS(WAKEUP);
	PIS(RESYNC);
	PIS(PLL_LOCK);
	PIS(PLL_UNLOCK);
	PIS(PLL_RECALL);
	PIS(COMPLEXIO_ERR);
	PIS(HS_TX_TIMEOUT);
	PIS(LP_RX_TIMEOUT);
	PIS(TE_TRIGGER);
	PIS(ACK_TRIGGER);
	PIS(SYNC_LOST);
	PIS(LDO_POWER_GOOD);
	PIS(TA_TIMEOUT);
#undef PIS

#define PIS(x) \
	seq_printf(s, "%-20s %10d %10d %10d %10d\n", #x, \
			stats.vc_irqs[0][ffs(DSI_VC_IRQ_##x)-1], \
			stats.vc_irqs[1][ffs(DSI_VC_IRQ_##x)-1], \
			stats.vc_irqs[2][ffs(DSI_VC_IRQ_##x)-1], \
			stats.vc_irqs[3][ffs(DSI_VC_IRQ_##x)-1]);

	seq_printf(s, "-- VC interrupts --\n");
	PIS(CS);
	PIS(ECC_CORR);
	PIS(PACKET_SENT);
	PIS(FIFO_TX_OVF);
	PIS(FIFO_RX_OVF);
	PIS(BTA);
	PIS(ECC_NO_CORR);
	PIS(FIFO_TX_UDF);
	PIS(PP_BUSY_CHANGE);
#undef PIS

#define PIS(x) \
	seq_printf(s, "%-20s %10d\n", #x, \
			stats.cio_irqs[ffs(DSI_CIO_IRQ_##x)-1]);

	seq_printf(s, "-- CIO interrupts --\n");
	PIS(ERRSYNCESC1);
	PIS(ERRSYNCESC2);
	PIS(ERRSYNCESC3);
	PIS(ERRESC1);
	PIS(ERRESC2);
	PIS(ERRESC3);
	PIS(ERRCONTROL1);
	PIS(ERRCONTROL2);
	PIS(ERRCONTROL3);
	PIS(STATEULPS1);
	PIS(STATEULPS2);
	PIS(STATEULPS3);
	PIS(ERRCONTENTIONLP0_1);
	PIS(ERRCONTENTIONLP1_1);
	PIS(ERRCONTENTIONLP0_2);
	PIS(ERRCONTENTIONLP1_2);
	PIS(ERRCONTENTIONLP0_3);
	PIS(ERRCONTENTIONLP1_3);
	PIS(ULPSACTIVENOT_ALL0);
	PIS(ULPSACTIVENOT_ALL1);
#undef PIS
}

static void dsi1_dump_irqs(struct seq_file *s)
{
	struct platform_device *dsidev = dsi_get_dsidev_from_id(0);

	dsi_dump_dsidev_irqs(dsidev, s);
}

static void dsi2_dump_irqs(struct seq_file *s)
{
	struct platform_device *dsidev = dsi_get_dsidev_from_id(1);

	dsi_dump_dsidev_irqs(dsidev, s);
}
#endif

static void dsi_dump_dsidev_regs(struct platform_device *dsidev,
		struct seq_file *s)
{
#define DUMPREG(r) seq_printf(s, "%-35s %08x\n", #r, dsi_read_reg(dsidev, r))

	if (dsi_runtime_get(dsidev))
		return;
	dsi_enable_scp_clk(dsidev);

	DUMPREG(DSI_REVISION);
	DUMPREG(DSI_SYSCONFIG);
	DUMPREG(DSI_SYSSTATUS);
	DUMPREG(DSI_IRQSTATUS);
	DUMPREG(DSI_IRQENABLE);
	DUMPREG(DSI_CTRL);
	DUMPREG(DSI_COMPLEXIO_CFG1);
	DUMPREG(DSI_COMPLEXIO_IRQ_STATUS);
	DUMPREG(DSI_COMPLEXIO_IRQ_ENABLE);
	DUMPREG(DSI_CLK_CTRL);
	DUMPREG(DSI_TIMING1);
	DUMPREG(DSI_TIMING2);
	DUMPREG(DSI_VM_TIMING1);
	DUMPREG(DSI_VM_TIMING2);
	DUMPREG(DSI_VM_TIMING3);
	DUMPREG(DSI_CLK_TIMING);
	DUMPREG(DSI_TX_FIFO_VC_SIZE);
	DUMPREG(DSI_RX_FIFO_VC_SIZE);
	DUMPREG(DSI_COMPLEXIO_CFG2);
	DUMPREG(DSI_RX_FIFO_VC_FULLNESS);
	DUMPREG(DSI_VM_TIMING4);
	DUMPREG(DSI_TX_FIFO_VC_EMPTINESS);
	DUMPREG(DSI_VM_TIMING5);
	DUMPREG(DSI_VM_TIMING6);
	DUMPREG(DSI_VM_TIMING7);
	DUMPREG(DSI_STOPCLK_TIMING);

	DUMPREG(DSI_VC_CTRL(0));
	DUMPREG(DSI_VC_TE(0));
	DUMPREG(DSI_VC_LONG_PACKET_HEADER(0));
	DUMPREG(DSI_VC_LONG_PACKET_PAYLOAD(0));
	DUMPREG(DSI_VC_SHORT_PACKET_HEADER(0));
	DUMPREG(DSI_VC_IRQSTATUS(0));
	DUMPREG(DSI_VC_IRQENABLE(0));

	DUMPREG(DSI_VC_CTRL(1));
	DUMPREG(DSI_VC_TE(1));
	DUMPREG(DSI_VC_LONG_PACKET_HEADER(1));
	DUMPREG(DSI_VC_LONG_PACKET_PAYLOAD(1));
	DUMPREG(DSI_VC_SHORT_PACKET_HEADER(1));
	DUMPREG(DSI_VC_IRQSTATUS(1));
	DUMPREG(DSI_VC_IRQENABLE(1));

	DUMPREG(DSI_VC_CTRL(2));
	DUMPREG(DSI_VC_TE(2));
	DUMPREG(DSI_VC_LONG_PACKET_HEADER(2));
	DUMPREG(DSI_VC_LONG_PACKET_PAYLOAD(2));
	DUMPREG(DSI_VC_SHORT_PACKET_HEADER(2));
	DUMPREG(DSI_VC_IRQSTATUS(2));
	DUMPREG(DSI_VC_IRQENABLE(2));

	DUMPREG(DSI_VC_CTRL(3));
	DUMPREG(DSI_VC_TE(3));
	DUMPREG(DSI_VC_LONG_PACKET_HEADER(3));
	DUMPREG(DSI_VC_LONG_PACKET_PAYLOAD(3));
	DUMPREG(DSI_VC_SHORT_PACKET_HEADER(3));
	DUMPREG(DSI_VC_IRQSTATUS(3));
	DUMPREG(DSI_VC_IRQENABLE(3));

	DUMPREG(DSI_DSIPHY_CFG0);
	DUMPREG(DSI_DSIPHY_CFG1);
	DUMPREG(DSI_DSIPHY_CFG2);
	DUMPREG(DSI_DSIPHY_CFG5);

	DUMPREG(DSI_PLL_CONTROL);
	DUMPREG(DSI_PLL_STATUS);
	DUMPREG(DSI_PLL_GO);
	DUMPREG(DSI_PLL_CONFIGURATION1);
	DUMPREG(DSI_PLL_CONFIGURATION2);

	dsi_disable_scp_clk(dsidev);
	dsi_runtime_put(dsidev);
#undef DUMPREG
}

static void dsi1_dump_regs(struct seq_file *s)
{
	struct platform_device *dsidev = dsi_get_dsidev_from_id(0);

	dsi_dump_dsidev_regs(dsidev, s);
}

static void dsi2_dump_regs(struct seq_file *s)
{
	struct platform_device *dsidev = dsi_get_dsidev_from_id(1);

	dsi_dump_dsidev_regs(dsidev, s);
}

enum dsi_cio_power_state {
	DSI_COMPLEXIO_POWER_OFF		= 0x0,
	DSI_COMPLEXIO_POWER_ON		= 0x1,
	DSI_COMPLEXIO_POWER_ULPS	= 0x2,
};

static int dsi_cio_power(struct platform_device *dsidev,
		enum dsi_cio_power_state state)
{
	int t = 0;

	/* PWR_CMD */
	REG_FLD_MOD(dsidev, DSI_COMPLEXIO_CFG1, state, 28, 27);

	/* PWR_STATUS */
	while (FLD_GET(dsi_read_reg(dsidev, DSI_COMPLEXIO_CFG1),
			26, 25) != state) {
		if (++t > 1000) {
			DSSERR("failed to set complexio power state to "
					"%d\n", state);
			return -ENODEV;
		}
		udelay(1);
	}

	return 0;
}

static unsigned dsi_get_line_buf_size(struct platform_device *dsidev)
{
	struct dsi_data *dsi = dsi_get_dsidrv_data(dsidev);
	int val;

	/* line buffer on OMAP3 is 1024 x 24bits */
	/* XXX: for some reason using full buffer size causes
	 * considerable TX slowdown with update sizes that fill the
	 * whole buffer */
	if (!(dsi->data->quirks & DSI_QUIRK_GNQ))
		return 1023 * 3;

	val = REG_GET(dsidev, DSI_GNQ, 14, 12); /* VP1_LINE_BUFFER_SIZE */

	switch (val) {
	case 1:
		return 512 * 3;		/* 512x24 bits */
	case 2:
		return 682 * 3;		/* 682x24 bits */
	case 3:
		return 853 * 3;		/* 853x24 bits */
	case 4:
		return 1024 * 3;	/* 1024x24 bits */
	case 5:
		return 1194 * 3;	/* 1194x24 bits */
	case 6:
		return 1365 * 3;	/* 1365x24 bits */
	case 7:
		return 1920 * 3;	/* 1920x24 bits */
	default:
		BUG();
		return 0;
	}
}

static int dsi_set_lane_config(struct platform_device *dsidev)
{
	struct dsi_data *dsi = dsi_get_dsidrv_data(dsidev);
	static const u8 offsets[] = { 0, 4, 8, 12, 16 };
	static const enum dsi_lane_function functions[] = {
		DSI_LANE_CLK,
		DSI_LANE_DATA1,
		DSI_LANE_DATA2,
		DSI_LANE_DATA3,
		DSI_LANE_DATA4,
	};
	u32 r;
	int i;

	r = dsi_read_reg(dsidev, DSI_COMPLEXIO_CFG1);

	for (i = 0; i < dsi->num_lanes_used; ++i) {
		unsigned offset = offsets[i];
		unsigned polarity, lane_number;
		unsigned t;

		for (t = 0; t < dsi->num_lanes_supported; ++t)
			if (dsi->lanes[t].function == functions[i])
				break;

		if (t == dsi->num_lanes_supported)
			return -EINVAL;

		lane_number = t;
		polarity = dsi->lanes[t].polarity;

		r = FLD_MOD(r, lane_number + 1, offset + 2, offset);
		r = FLD_MOD(r, polarity, offset + 3, offset + 3);
	}

	/* clear the unused lanes */
	for (; i < dsi->num_lanes_supported; ++i) {
		unsigned offset = offsets[i];

		r = FLD_MOD(r, 0, offset + 2, offset);
		r = FLD_MOD(r, 0, offset + 3, offset + 3);
	}

	dsi_write_reg(dsidev, DSI_COMPLEXIO_CFG1, r);

	return 0;
}

static inline unsigned ns2ddr(struct platform_device *dsidev, unsigned ns)
{
	struct dsi_data *dsi = dsi_get_dsidrv_data(dsidev);

	/* convert time in ns to ddr ticks, rounding up */
	unsigned long ddr_clk = dsi->pll.cinfo.clkdco / 4;
	return (ns * (ddr_clk / 1000 / 1000) + 999) / 1000;
}

static inline unsigned ddr2ns(struct platform_device *dsidev, unsigned ddr)
{
	struct dsi_data *dsi = dsi_get_dsidrv_data(dsidev);

	unsigned long ddr_clk = dsi->pll.cinfo.clkdco / 4;
	return ddr * 1000 * 1000 / (ddr_clk / 1000);
}

static void dsi_cio_timings(struct platform_device *dsidev)
{
	struct dsi_data *dsi = dsi_get_dsidrv_data(dsidev);
	u32 r;
	u32 ths_prepare, ths_prepare_ths_zero, ths_trail, ths_exit;
	u32 tlpx_half, tclk_trail, tclk_zero;
	u32 tclk_prepare;

	/* calculate timings */

	/* 1 * DDR_CLK = 2 * UI */

	/* min 40ns + 4*UI	max 85ns + 6*UI */
	ths_prepare = ns2ddr(dsidev, 70) + 2;

	/* min 145ns + 10*UI */
	ths_prepare_ths_zero = ns2ddr(dsidev, 175) + 2;

	/* min max(8*UI, 60ns+4*UI) */
	ths_trail = ns2ddr(dsidev, 60) + 5;

	/* min 100ns */
	ths_exit = ns2ddr(dsidev, 145);

	/* tlpx min 50n */
	tlpx_half = ns2ddr(dsidev, 25);

	/* min 60ns */
	tclk_trail = ns2ddr(dsidev, 60) + 2;

	/* min 38ns, max 95ns */
	tclk_prepare = ns2ddr(dsidev, 65);

	/* min tclk-prepare + tclk-zero = 300ns */
	tclk_zero = ns2ddr(dsidev, 260);

	DSSDBG("ths_prepare %u (%uns), ths_prepare_ths_zero %u (%uns)\n",
		ths_prepare, ddr2ns(dsidev, ths_prepare),
		ths_prepare_ths_zero, ddr2ns(dsidev, ths_prepare_ths_zero));
	DSSDBG("ths_trail %u (%uns), ths_exit %u (%uns)\n",
			ths_trail, ddr2ns(dsidev, ths_trail),
			ths_exit, ddr2ns(dsidev, ths_exit));

	DSSDBG("tlpx_half %u (%uns), tclk_trail %u (%uns), "
			"tclk_zero %u (%uns)\n",
			tlpx_half, ddr2ns(dsidev, tlpx_half),
			tclk_trail, ddr2ns(dsidev, tclk_trail),
			tclk_zero, ddr2ns(dsidev, tclk_zero));
	DSSDBG("tclk_prepare %u (%uns)\n",
			tclk_prepare, ddr2ns(dsidev, tclk_prepare));

	/* program timings */

	r = dsi_read_reg(dsidev, DSI_DSIPHY_CFG0);
	r = FLD_MOD(r, ths_prepare, 31, 24);
	r = FLD_MOD(r, ths_prepare_ths_zero, 23, 16);
	r = FLD_MOD(r, ths_trail, 15, 8);
	r = FLD_MOD(r, ths_exit, 7, 0);
	dsi_write_reg(dsidev, DSI_DSIPHY_CFG0, r);

	r = dsi_read_reg(dsidev, DSI_DSIPHY_CFG1);
	r = FLD_MOD(r, tlpx_half, 20, 16);
	r = FLD_MOD(r, tclk_trail, 15, 8);
	r = FLD_MOD(r, tclk_zero, 7, 0);

	if (dsi->data->quirks & DSI_QUIRK_PHY_DCC) {
		r = FLD_MOD(r, 0, 21, 21);	/* DCCEN = disable */
		r = FLD_MOD(r, 1, 22, 22);	/* CLKINP_DIVBY2EN = enable */
		r = FLD_MOD(r, 1, 23, 23);	/* CLKINP_SEL = enable */
	}

	dsi_write_reg(dsidev, DSI_DSIPHY_CFG1, r);

	r = dsi_read_reg(dsidev, DSI_DSIPHY_CFG2);
	r = FLD_MOD(r, tclk_prepare, 7, 0);
	dsi_write_reg(dsidev, DSI_DSIPHY_CFG2, r);
}

/* lane masks have lane 0 at lsb. mask_p for positive lines, n for negative */
static void dsi_cio_enable_lane_override(struct platform_device *dsidev,
		unsigned mask_p, unsigned mask_n)
{
	struct dsi_data *dsi = dsi_get_dsidrv_data(dsidev);
	int i;
	u32 l;
	u8 lptxscp_start = dsi->num_lanes_supported == 3 ? 22 : 26;

	l = 0;

	for (i = 0; i < dsi->num_lanes_supported; ++i) {
		unsigned p = dsi->lanes[i].polarity;

		if (mask_p & (1 << i))
			l |= 1 << (i * 2 + (p ? 0 : 1));

		if (mask_n & (1 << i))
			l |= 1 << (i * 2 + (p ? 1 : 0));
	}

	/*
	 * Bits in REGLPTXSCPDAT4TO0DXDY:
	 * 17: DY0 18: DX0
	 * 19: DY1 20: DX1
	 * 21: DY2 22: DX2
	 * 23: DY3 24: DX3
	 * 25: DY4 26: DX4
	 */

	/* Set the lane override configuration */

	/* REGLPTXSCPDAT4TO0DXDY */
	REG_FLD_MOD(dsidev, DSI_DSIPHY_CFG10, l, lptxscp_start, 17);

	/* Enable lane override */

	/* ENLPTXSCPDAT */
	REG_FLD_MOD(dsidev, DSI_DSIPHY_CFG10, 1, 27, 27);
}

static void dsi_cio_disable_lane_override(struct platform_device *dsidev)
{
	/* Disable lane override */
	REG_FLD_MOD(dsidev, DSI_DSIPHY_CFG10, 0, 27, 27); /* ENLPTXSCPDAT */
	/* Reset the lane override configuration */
	/* REGLPTXSCPDAT4TO0DXDY */
	REG_FLD_MOD(dsidev, DSI_DSIPHY_CFG10, 0, 22, 17);
}

static int dsi_cio_wait_tx_clk_esc_reset(struct platform_device *dsidev)
{
	struct dsi_data *dsi = dsi_get_dsidrv_data(dsidev);
	int t, i;
	bool in_use[DSI_MAX_NR_LANES];
	static const u8 offsets_old[] = { 28, 27, 26 };
	static const u8 offsets_new[] = { 24, 25, 26, 27, 28 };
	const u8 *offsets;

	if (dsi->data->quirks & DSI_QUIRK_REVERSE_TXCLKESC)
		offsets = offsets_old;
	else
		offsets = offsets_new;

	for (i = 0; i < dsi->num_lanes_supported; ++i)
		in_use[i] = dsi->lanes[i].function != DSI_LANE_UNUSED;

	t = 100000;
	while (true) {
		u32 l;
		int ok;

		l = dsi_read_reg(dsidev, DSI_DSIPHY_CFG5);

		ok = 0;
		for (i = 0; i < dsi->num_lanes_supported; ++i) {
			if (!in_use[i] || (l & (1 << offsets[i])))
				ok++;
		}

		if (ok == dsi->num_lanes_supported)
			break;

		if (--t == 0) {
			for (i = 0; i < dsi->num_lanes_supported; ++i) {
				if (!in_use[i] || (l & (1 << offsets[i])))
					continue;

				DSSERR("CIO TXCLKESC%d domain not coming " \
						"out of reset\n", i);
			}
			return -EIO;
		}
	}

	return 0;
}

/* return bitmask of enabled lanes, lane0 being the lsb */
static unsigned dsi_get_lane_mask(struct platform_device *dsidev)
{
	struct dsi_data *dsi = dsi_get_dsidrv_data(dsidev);
	unsigned mask = 0;
	int i;

	for (i = 0; i < dsi->num_lanes_supported; ++i) {
		if (dsi->lanes[i].function != DSI_LANE_UNUSED)
			mask |= 1 << i;
	}

	return mask;
}

/* OMAP4 CONTROL_DSIPHY */
#define OMAP4_DSIPHY_SYSCON_OFFSET			0x78

#define OMAP4_DSI2_LANEENABLE_SHIFT			29
#define OMAP4_DSI2_LANEENABLE_MASK			(0x7 << 29)
#define OMAP4_DSI1_LANEENABLE_SHIFT			24
#define OMAP4_DSI1_LANEENABLE_MASK			(0x1f << 24)
#define OMAP4_DSI1_PIPD_SHIFT				19
#define OMAP4_DSI1_PIPD_MASK				(0x1f << 19)
#define OMAP4_DSI2_PIPD_SHIFT				14
#define OMAP4_DSI2_PIPD_MASK				(0x1f << 14)

static int dsi_omap4_mux_pads(struct dsi_data *dsi, unsigned int lanes)
{
	u32 enable_mask, enable_shift;
	u32 pipd_mask, pipd_shift;

	if (dsi->module_id == 0) {
		enable_mask = OMAP4_DSI1_LANEENABLE_MASK;
		enable_shift = OMAP4_DSI1_LANEENABLE_SHIFT;
		pipd_mask = OMAP4_DSI1_PIPD_MASK;
		pipd_shift = OMAP4_DSI1_PIPD_SHIFT;
	} else if (dsi->module_id == 1) {
		enable_mask = OMAP4_DSI2_LANEENABLE_MASK;
		enable_shift = OMAP4_DSI2_LANEENABLE_SHIFT;
		pipd_mask = OMAP4_DSI2_PIPD_MASK;
		pipd_shift = OMAP4_DSI2_PIPD_SHIFT;
	} else {
		return -ENODEV;
	}

	return regmap_update_bits(dsi->syscon, OMAP4_DSIPHY_SYSCON_OFFSET,
		enable_mask | pipd_mask,
		(lanes << enable_shift) | (lanes << pipd_shift));
}

/* OMAP5 CONTROL_DSIPHY */

#define OMAP5_DSIPHY_SYSCON_OFFSET	0x74

#define OMAP5_DSI1_LANEENABLE_SHIFT	24
#define OMAP5_DSI2_LANEENABLE_SHIFT	19
#define OMAP5_DSI_LANEENABLE_MASK	0x1f

static int dsi_omap5_mux_pads(struct dsi_data *dsi, unsigned int lanes)
{
	u32 enable_shift;

	if (dsi->module_id == 0)
		enable_shift = OMAP5_DSI1_LANEENABLE_SHIFT;
	else if (dsi->module_id == 1)
		enable_shift = OMAP5_DSI2_LANEENABLE_SHIFT;
	else
		return -ENODEV;

	return regmap_update_bits(dsi->syscon, OMAP5_DSIPHY_SYSCON_OFFSET,
		OMAP5_DSI_LANEENABLE_MASK << enable_shift,
		lanes << enable_shift);
}

static int dsi_enable_pads(struct dsi_data *dsi, unsigned int lane_mask)
{
	if (dsi->data->model == DSI_MODEL_OMAP4)
		return dsi_omap4_mux_pads(dsi, lane_mask);
	if (dsi->data->model == DSI_MODEL_OMAP5)
		return dsi_omap5_mux_pads(dsi, lane_mask);
	return 0;
}

static void dsi_disable_pads(struct dsi_data *dsi)
{
	if (dsi->data->model == DSI_MODEL_OMAP4)
		dsi_omap4_mux_pads(dsi, 0);
	else if (dsi->data->model == DSI_MODEL_OMAP5)
		dsi_omap5_mux_pads(dsi, 0);
}

static int dsi_cio_init(struct platform_device *dsidev)
{
	struct dsi_data *dsi = dsi_get_dsidrv_data(dsidev);
	int r;
	u32 l;

	DSSDBG("DSI CIO init starts");

	r = dsi_enable_pads(dsi, dsi_get_lane_mask(dsidev));
	if (r)
		return r;

	dsi_enable_scp_clk(dsidev);

	/* A dummy read using the SCP interface to any DSIPHY register is
	 * required after DSIPHY reset to complete the reset of the DSI complex
	 * I/O. */
	dsi_read_reg(dsidev, DSI_DSIPHY_CFG5);

	if (wait_for_bit_change(dsidev, DSI_DSIPHY_CFG5, 30, 1) != 1) {
		DSSERR("CIO SCP Clock domain not coming out of reset.\n");
		r = -EIO;
		goto err_scp_clk_dom;
	}

	r = dsi_set_lane_config(dsidev);
	if (r)
		goto err_scp_clk_dom;

	/* set TX STOP MODE timer to maximum for this operation */
	l = dsi_read_reg(dsidev, DSI_TIMING1);
	l = FLD_MOD(l, 1, 15, 15);	/* FORCE_TX_STOP_MODE_IO */
	l = FLD_MOD(l, 1, 14, 14);	/* STOP_STATE_X16_IO */
	l = FLD_MOD(l, 1, 13, 13);	/* STOP_STATE_X4_IO */
	l = FLD_MOD(l, 0x1fff, 12, 0);	/* STOP_STATE_COUNTER_IO */
	dsi_write_reg(dsidev, DSI_TIMING1, l);

	if (dsi->ulps_enabled) {
		unsigned mask_p;
		int i;

		DSSDBG("manual ulps exit\n");

		/* ULPS is exited by Mark-1 state for 1ms, followed by
		 * stop state. DSS HW cannot do this via the normal
		 * ULPS exit sequence, as after reset the DSS HW thinks
		 * that we are not in ULPS mode, and refuses to send the
		 * sequence. So we need to send the ULPS exit sequence
		 * manually by setting positive lines high and negative lines
		 * low for 1ms.
		 */

		mask_p = 0;

		for (i = 0; i < dsi->num_lanes_supported; ++i) {
			if (dsi->lanes[i].function == DSI_LANE_UNUSED)
				continue;
			mask_p |= 1 << i;
		}

		dsi_cio_enable_lane_override(dsidev, mask_p, 0);
	}

	r = dsi_cio_power(dsidev, DSI_COMPLEXIO_POWER_ON);
	if (r)
		goto err_cio_pwr;

	if (wait_for_bit_change(dsidev, DSI_COMPLEXIO_CFG1, 29, 1) != 1) {
		DSSERR("CIO PWR clock domain not coming out of reset.\n");
		r = -ENODEV;
		goto err_cio_pwr_dom;
	}

	dsi_if_enable(dsidev, true);
	dsi_if_enable(dsidev, false);
	REG_FLD_MOD(dsidev, DSI_CLK_CTRL, 1, 20, 20); /* LP_CLK_ENABLE */

	r = dsi_cio_wait_tx_clk_esc_reset(dsidev);
	if (r)
		goto err_tx_clk_esc_rst;

	if (dsi->ulps_enabled) {
		/* Keep Mark-1 state for 1ms (as per DSI spec) */
		ktime_t wait = ns_to_ktime(1000 * 1000);
		set_current_state(TASK_UNINTERRUPTIBLE);
		schedule_hrtimeout(&wait, HRTIMER_MODE_REL);

		/* Disable the override. The lanes should be set to Mark-11
		 * state by the HW */
		dsi_cio_disable_lane_override(dsidev);
	}

	/* FORCE_TX_STOP_MODE_IO */
	REG_FLD_MOD(dsidev, DSI_TIMING1, 0, 15, 15);

	dsi_cio_timings(dsidev);

	if (dsi->mode == OMAP_DSS_DSI_VIDEO_MODE) {
		/* DDR_CLK_ALWAYS_ON */
		REG_FLD_MOD(dsidev, DSI_CLK_CTRL,
			dsi->vm_timings.ddr_clk_always_on, 13, 13);
	}

	dsi->ulps_enabled = false;

	DSSDBG("CIO init done\n");

	return 0;

err_tx_clk_esc_rst:
	REG_FLD_MOD(dsidev, DSI_CLK_CTRL, 0, 20, 20); /* LP_CLK_ENABLE */
err_cio_pwr_dom:
	dsi_cio_power(dsidev, DSI_COMPLEXIO_POWER_OFF);
err_cio_pwr:
	if (dsi->ulps_enabled)
		dsi_cio_disable_lane_override(dsidev);
err_scp_clk_dom:
	dsi_disable_scp_clk(dsidev);
	dsi_disable_pads(dsi);
	return r;
}

static void dsi_cio_uninit(struct platform_device *dsidev)
{
	struct dsi_data *dsi = dsi_get_dsidrv_data(dsidev);

	/* DDR_CLK_ALWAYS_ON */
	REG_FLD_MOD(dsidev, DSI_CLK_CTRL, 0, 13, 13);

	dsi_cio_power(dsidev, DSI_COMPLEXIO_POWER_OFF);
	dsi_disable_scp_clk(dsidev);
	dsi_disable_pads(dsi);
}

static void dsi_config_tx_fifo(struct platform_device *dsidev,
		enum fifo_size size1, enum fifo_size size2,
		enum fifo_size size3, enum fifo_size size4)
{
	struct dsi_data *dsi = dsi_get_dsidrv_data(dsidev);
	u32 r = 0;
	int add = 0;
	int i;

	dsi->vc[0].tx_fifo_size = size1;
	dsi->vc[1].tx_fifo_size = size2;
	dsi->vc[2].tx_fifo_size = size3;
	dsi->vc[3].tx_fifo_size = size4;

	for (i = 0; i < 4; i++) {
		u8 v;
		int size = dsi->vc[i].tx_fifo_size;

		if (add + size > 4) {
			DSSERR("Illegal FIFO configuration\n");
			BUG();
			return;
		}

		v = FLD_VAL(add, 2, 0) | FLD_VAL(size, 7, 4);
		r |= v << (8 * i);
		/*DSSDBG("TX FIFO vc %d: size %d, add %d\n", i, size, add); */
		add += size;
	}

	dsi_write_reg(dsidev, DSI_TX_FIFO_VC_SIZE, r);
}

static void dsi_config_rx_fifo(struct platform_device *dsidev,
		enum fifo_size size1, enum fifo_size size2,
		enum fifo_size size3, enum fifo_size size4)
{
	struct dsi_data *dsi = dsi_get_dsidrv_data(dsidev);
	u32 r = 0;
	int add = 0;
	int i;

	dsi->vc[0].rx_fifo_size = size1;
	dsi->vc[1].rx_fifo_size = size2;
	dsi->vc[2].rx_fifo_size = size3;
	dsi->vc[3].rx_fifo_size = size4;

	for (i = 0; i < 4; i++) {
		u8 v;
		int size = dsi->vc[i].rx_fifo_size;

		if (add + size > 4) {
			DSSERR("Illegal FIFO configuration\n");
			BUG();
			return;
		}

		v = FLD_VAL(add, 2, 0) | FLD_VAL(size, 7, 4);
		r |= v << (8 * i);
		/*DSSDBG("RX FIFO vc %d: size %d, add %d\n", i, size, add); */
		add += size;
	}

	dsi_write_reg(dsidev, DSI_RX_FIFO_VC_SIZE, r);
}

static int dsi_force_tx_stop_mode_io(struct platform_device *dsidev)
{
	u32 r;

	r = dsi_read_reg(dsidev, DSI_TIMING1);
	r = FLD_MOD(r, 1, 15, 15);	/* FORCE_TX_STOP_MODE_IO */
	dsi_write_reg(dsidev, DSI_TIMING1, r);

	if (wait_for_bit_change(dsidev, DSI_TIMING1, 15, 0) != 0) {
		DSSERR("TX_STOP bit not going down\n");
		return -EIO;
	}

	return 0;
}

static bool dsi_vc_is_enabled(struct platform_device *dsidev, int channel)
{
	return REG_GET(dsidev, DSI_VC_CTRL(channel), 0, 0);
}

static void dsi_packet_sent_handler_vp(void *data, u32 mask)
{
	struct dsi_packet_sent_handler_data *vp_data =
		(struct dsi_packet_sent_handler_data *) data;
	struct dsi_data *dsi = dsi_get_dsidrv_data(vp_data->dsidev);
	const int channel = dsi->update_channel;
	u8 bit = dsi->te_enabled ? 30 : 31;

	if (REG_GET(vp_data->dsidev, DSI_VC_TE(channel), bit, bit) == 0)
		complete(vp_data->completion);
}

static int dsi_sync_vc_vp(struct platform_device *dsidev, int channel)
{
	struct dsi_data *dsi = dsi_get_dsidrv_data(dsidev);
	DECLARE_COMPLETION_ONSTACK(completion);
	struct dsi_packet_sent_handler_data vp_data = {
		.dsidev = dsidev,
		.completion = &completion
	};
	int r = 0;
	u8 bit;

	bit = dsi->te_enabled ? 30 : 31;

	r = dsi_register_isr_vc(dsidev, channel, dsi_packet_sent_handler_vp,
		&vp_data, DSI_VC_IRQ_PACKET_SENT);
	if (r)
		goto err0;

	/* Wait for completion only if TE_EN/TE_START is still set */
	if (REG_GET(dsidev, DSI_VC_TE(channel), bit, bit)) {
		if (wait_for_completion_timeout(&completion,
				msecs_to_jiffies(10)) == 0) {
			DSSERR("Failed to complete previous frame transfer\n");
			r = -EIO;
			goto err1;
		}
	}

	dsi_unregister_isr_vc(dsidev, channel, dsi_packet_sent_handler_vp,
		&vp_data, DSI_VC_IRQ_PACKET_SENT);

	return 0;
err1:
	dsi_unregister_isr_vc(dsidev, channel, dsi_packet_sent_handler_vp,
		&vp_data, DSI_VC_IRQ_PACKET_SENT);
err0:
	return r;
}

static void dsi_packet_sent_handler_l4(void *data, u32 mask)
{
	struct dsi_packet_sent_handler_data *l4_data =
		(struct dsi_packet_sent_handler_data *) data;
	struct dsi_data *dsi = dsi_get_dsidrv_data(l4_data->dsidev);
	const int channel = dsi->update_channel;

	if (REG_GET(l4_data->dsidev, DSI_VC_CTRL(channel), 5, 5) == 0)
		complete(l4_data->completion);
}

static int dsi_sync_vc_l4(struct platform_device *dsidev, int channel)
{
	DECLARE_COMPLETION_ONSTACK(completion);
	struct dsi_packet_sent_handler_data l4_data = {
		.dsidev = dsidev,
		.completion = &completion
	};
	int r = 0;

	r = dsi_register_isr_vc(dsidev, channel, dsi_packet_sent_handler_l4,
		&l4_data, DSI_VC_IRQ_PACKET_SENT);
	if (r)
		goto err0;

	/* Wait for completion only if TX_FIFO_NOT_EMPTY is still set */
	if (REG_GET(dsidev, DSI_VC_CTRL(channel), 5, 5)) {
		if (wait_for_completion_timeout(&completion,
				msecs_to_jiffies(10)) == 0) {
			DSSERR("Failed to complete previous l4 transfer\n");
			r = -EIO;
			goto err1;
		}
	}

	dsi_unregister_isr_vc(dsidev, channel, dsi_packet_sent_handler_l4,
		&l4_data, DSI_VC_IRQ_PACKET_SENT);

	return 0;
err1:
	dsi_unregister_isr_vc(dsidev, channel, dsi_packet_sent_handler_l4,
		&l4_data, DSI_VC_IRQ_PACKET_SENT);
err0:
	return r;
}

static int dsi_sync_vc(struct platform_device *dsidev, int channel)
{
	struct dsi_data *dsi = dsi_get_dsidrv_data(dsidev);

	WARN_ON(!dsi_bus_is_locked(dsidev));

	WARN_ON(in_interrupt());

	if (!dsi_vc_is_enabled(dsidev, channel))
		return 0;

	switch (dsi->vc[channel].source) {
	case DSI_VC_SOURCE_VP:
		return dsi_sync_vc_vp(dsidev, channel);
	case DSI_VC_SOURCE_L4:
		return dsi_sync_vc_l4(dsidev, channel);
	default:
		BUG();
		return -EINVAL;
	}
}

static int dsi_vc_enable(struct platform_device *dsidev, int channel,
		bool enable)
{
	DSSDBG("dsi_vc_enable channel %d, enable %d\n",
			channel, enable);

	enable = enable ? 1 : 0;

	REG_FLD_MOD(dsidev, DSI_VC_CTRL(channel), enable, 0, 0);

	if (wait_for_bit_change(dsidev, DSI_VC_CTRL(channel),
		0, enable) != enable) {
			DSSERR("Failed to set dsi_vc_enable to %d\n", enable);
			return -EIO;
	}

	return 0;
}

static void dsi_vc_initial_config(struct platform_device *dsidev, int channel)
{
	struct dsi_data *dsi = dsi_get_dsidrv_data(dsidev);
	u32 r;

	DSSDBG("Initial config of virtual channel %d", channel);

	r = dsi_read_reg(dsidev, DSI_VC_CTRL(channel));

	if (FLD_GET(r, 15, 15)) /* VC_BUSY */
		DSSERR("VC(%d) busy when trying to configure it!\n",
				channel);

	r = FLD_MOD(r, 0, 1, 1); /* SOURCE, 0 = L4 */
	r = FLD_MOD(r, 0, 2, 2); /* BTA_SHORT_EN  */
	r = FLD_MOD(r, 0, 3, 3); /* BTA_LONG_EN */
	r = FLD_MOD(r, 0, 4, 4); /* MODE, 0 = command */
	r = FLD_MOD(r, 1, 7, 7); /* CS_TX_EN */
	r = FLD_MOD(r, 1, 8, 8); /* ECC_TX_EN */
	r = FLD_MOD(r, 0, 9, 9); /* MODE_SPEED, high speed on/off */
	if (dsi->data->quirks & DSI_QUIRK_VC_OCP_WIDTH)
		r = FLD_MOD(r, 3, 11, 10);	/* OCP_WIDTH = 32 bit */

	r = FLD_MOD(r, 4, 29, 27); /* DMA_RX_REQ_NB = no dma */
	r = FLD_MOD(r, 4, 23, 21); /* DMA_TX_REQ_NB = no dma */

	dsi_write_reg(dsidev, DSI_VC_CTRL(channel), r);

	dsi->vc[channel].source = DSI_VC_SOURCE_L4;
}

static int dsi_vc_config_source(struct platform_device *dsidev, int channel,
		enum dsi_vc_source source)
{
	struct dsi_data *dsi = dsi_get_dsidrv_data(dsidev);

	if (dsi->vc[channel].source == source)
		return 0;

	DSSDBG("Source config of virtual channel %d", channel);

	dsi_sync_vc(dsidev, channel);

	dsi_vc_enable(dsidev, channel, 0);

	/* VC_BUSY */
	if (wait_for_bit_change(dsidev, DSI_VC_CTRL(channel), 15, 0) != 0) {
		DSSERR("vc(%d) busy when trying to config for VP\n", channel);
		return -EIO;
	}

	/* SOURCE, 0 = L4, 1 = video port */
	REG_FLD_MOD(dsidev, DSI_VC_CTRL(channel), source, 1, 1);

	/* DCS_CMD_ENABLE */
	if (dsi->data->quirks & DSI_QUIRK_DCS_CMD_CONFIG_VC) {
		bool enable = source == DSI_VC_SOURCE_VP;
		REG_FLD_MOD(dsidev, DSI_VC_CTRL(channel), enable, 30, 30);
	}

	dsi_vc_enable(dsidev, channel, 1);

	dsi->vc[channel].source = source;

	return 0;
}

static void dsi_vc_enable_hs(struct omap_dss_device *dssdev, int channel,
		bool enable)
{
	struct platform_device *dsidev = dsi_get_dsidev_from_dssdev(dssdev);
	struct dsi_data *dsi = dsi_get_dsidrv_data(dsidev);

	DSSDBG("dsi_vc_enable_hs(%d, %d)\n", channel, enable);

	WARN_ON(!dsi_bus_is_locked(dsidev));

	dsi_vc_enable(dsidev, channel, 0);
	dsi_if_enable(dsidev, 0);

	REG_FLD_MOD(dsidev, DSI_VC_CTRL(channel), enable, 9, 9);

	dsi_vc_enable(dsidev, channel, 1);
	dsi_if_enable(dsidev, 1);

	dsi_force_tx_stop_mode_io(dsidev);

	/* start the DDR clock by sending a NULL packet */
	if (dsi->vm_timings.ddr_clk_always_on && enable)
		dsi_vc_send_null(dssdev, channel);
}

static void dsi_vc_flush_long_data(struct platform_device *dsidev, int channel)
{
	while (REG_GET(dsidev, DSI_VC_CTRL(channel), 20, 20)) {
		u32 val;
		val = dsi_read_reg(dsidev, DSI_VC_SHORT_PACKET_HEADER(channel));
		DSSDBG("\t\tb1 %#02x b2 %#02x b3 %#02x b4 %#02x\n",
				(val >> 0) & 0xff,
				(val >> 8) & 0xff,
				(val >> 16) & 0xff,
				(val >> 24) & 0xff);
	}
}

static void dsi_show_rx_ack_with_err(u16 err)
{
	DSSERR("\tACK with ERROR (%#x):\n", err);
	if (err & (1 << 0))
		DSSERR("\t\tSoT Error\n");
	if (err & (1 << 1))
		DSSERR("\t\tSoT Sync Error\n");
	if (err & (1 << 2))
		DSSERR("\t\tEoT Sync Error\n");
	if (err & (1 << 3))
		DSSERR("\t\tEscape Mode Entry Command Error\n");
	if (err & (1 << 4))
		DSSERR("\t\tLP Transmit Sync Error\n");
	if (err & (1 << 5))
		DSSERR("\t\tHS Receive Timeout Error\n");
	if (err & (1 << 6))
		DSSERR("\t\tFalse Control Error\n");
	if (err & (1 << 7))
		DSSERR("\t\t(reserved7)\n");
	if (err & (1 << 8))
		DSSERR("\t\tECC Error, single-bit (corrected)\n");
	if (err & (1 << 9))
		DSSERR("\t\tECC Error, multi-bit (not corrected)\n");
	if (err & (1 << 10))
		DSSERR("\t\tChecksum Error\n");
	if (err & (1 << 11))
		DSSERR("\t\tData type not recognized\n");
	if (err & (1 << 12))
		DSSERR("\t\tInvalid VC ID\n");
	if (err & (1 << 13))
		DSSERR("\t\tInvalid Transmission Length\n");
	if (err & (1 << 14))
		DSSERR("\t\t(reserved14)\n");
	if (err & (1 << 15))
		DSSERR("\t\tDSI Protocol Violation\n");
}

static u16 dsi_vc_flush_receive_data(struct platform_device *dsidev,
		int channel)
{
	/* RX_FIFO_NOT_EMPTY */
	while (REG_GET(dsidev, DSI_VC_CTRL(channel), 20, 20)) {
		u32 val;
		u8 dt;
		val = dsi_read_reg(dsidev, DSI_VC_SHORT_PACKET_HEADER(channel));
		DSSERR("\trawval %#08x\n", val);
		dt = FLD_GET(val, 5, 0);
		if (dt == MIPI_DSI_RX_ACKNOWLEDGE_AND_ERROR_REPORT) {
			u16 err = FLD_GET(val, 23, 8);
			dsi_show_rx_ack_with_err(err);
		} else if (dt == MIPI_DSI_RX_DCS_SHORT_READ_RESPONSE_1BYTE) {
			DSSERR("\tDCS short response, 1 byte: %#x\n",
					FLD_GET(val, 23, 8));
		} else if (dt == MIPI_DSI_RX_DCS_SHORT_READ_RESPONSE_2BYTE) {
			DSSERR("\tDCS short response, 2 byte: %#x\n",
					FLD_GET(val, 23, 8));
		} else if (dt == MIPI_DSI_RX_DCS_LONG_READ_RESPONSE) {
			DSSERR("\tDCS long response, len %d\n",
					FLD_GET(val, 23, 8));
			dsi_vc_flush_long_data(dsidev, channel);
		} else {
			DSSERR("\tunknown datatype 0x%02x\n", dt);
		}
	}
	return 0;
}

static int dsi_vc_send_bta(struct platform_device *dsidev, int channel)
{
	struct dsi_data *dsi = dsi_get_dsidrv_data(dsidev);

	if (dsi->debug_write || dsi->debug_read)
		DSSDBG("dsi_vc_send_bta %d\n", channel);

	WARN_ON(!dsi_bus_is_locked(dsidev));

	/* RX_FIFO_NOT_EMPTY */
	if (REG_GET(dsidev, DSI_VC_CTRL(channel), 20, 20)) {
		DSSERR("rx fifo not empty when sending BTA, dumping data:\n");
		dsi_vc_flush_receive_data(dsidev, channel);
	}

	REG_FLD_MOD(dsidev, DSI_VC_CTRL(channel), 1, 6, 6); /* BTA_EN */

	/* flush posted write */
	dsi_read_reg(dsidev, DSI_VC_CTRL(channel));

	return 0;
}

static int dsi_vc_send_bta_sync(struct omap_dss_device *dssdev, int channel)
{
	struct platform_device *dsidev = dsi_get_dsidev_from_dssdev(dssdev);
	DECLARE_COMPLETION_ONSTACK(completion);
	int r = 0;
	u32 err;

	r = dsi_register_isr_vc(dsidev, channel, dsi_completion_handler,
			&completion, DSI_VC_IRQ_BTA);
	if (r)
		goto err0;

	r = dsi_register_isr(dsidev, dsi_completion_handler, &completion,
			DSI_IRQ_ERROR_MASK);
	if (r)
		goto err1;

	r = dsi_vc_send_bta(dsidev, channel);
	if (r)
		goto err2;

	if (wait_for_completion_timeout(&completion,
				msecs_to_jiffies(500)) == 0) {
		DSSERR("Failed to receive BTA\n");
		r = -EIO;
		goto err2;
	}

	err = dsi_get_errors(dsidev);
	if (err) {
		DSSERR("Error while sending BTA: %x\n", err);
		r = -EIO;
		goto err2;
	}
err2:
	dsi_unregister_isr(dsidev, dsi_completion_handler, &completion,
			DSI_IRQ_ERROR_MASK);
err1:
	dsi_unregister_isr_vc(dsidev, channel, dsi_completion_handler,
			&completion, DSI_VC_IRQ_BTA);
err0:
	return r;
}

static inline void dsi_vc_write_long_header(struct platform_device *dsidev,
		int channel, u8 data_type, u16 len, u8 ecc)
{
	struct dsi_data *dsi = dsi_get_dsidrv_data(dsidev);
	u32 val;
	u8 data_id;

	WARN_ON(!dsi_bus_is_locked(dsidev));

	data_id = data_type | dsi->vc[channel].vc_id << 6;

	val = FLD_VAL(data_id, 7, 0) | FLD_VAL(len, 23, 8) |
		FLD_VAL(ecc, 31, 24);

	dsi_write_reg(dsidev, DSI_VC_LONG_PACKET_HEADER(channel), val);
}

static inline void dsi_vc_write_long_payload(struct platform_device *dsidev,
		int channel, u8 b1, u8 b2, u8 b3, u8 b4)
{
	u32 val;

	val = b4 << 24 | b3 << 16 | b2 << 8  | b1 << 0;

/*	DSSDBG("\twriting %02x, %02x, %02x, %02x (%#010x)\n",
			b1, b2, b3, b4, val); */

	dsi_write_reg(dsidev, DSI_VC_LONG_PACKET_PAYLOAD(channel), val);
}

static int dsi_vc_send_long(struct platform_device *dsidev, int channel,
		u8 data_type, u8 *data, u16 len, u8 ecc)
{
	/*u32 val; */
	struct dsi_data *dsi = dsi_get_dsidrv_data(dsidev);
	int i;
	u8 *p;
	int r = 0;
	u8 b1, b2, b3, b4;

	if (dsi->debug_write)
		DSSDBG("dsi_vc_send_long, %d bytes\n", len);

	/* len + header */
	if (dsi->vc[channel].tx_fifo_size * 32 * 4 < len + 4) {
		DSSERR("unable to send long packet: packet too long.\n");
		return -EINVAL;
	}

	dsi_vc_config_source(dsidev, channel, DSI_VC_SOURCE_L4);

	dsi_vc_write_long_header(dsidev, channel, data_type, len, ecc);

	p = data;
	for (i = 0; i < len >> 2; i++) {
		if (dsi->debug_write)
			DSSDBG("\tsending full packet %d\n", i);

		b1 = *p++;
		b2 = *p++;
		b3 = *p++;
		b4 = *p++;

		dsi_vc_write_long_payload(dsidev, channel, b1, b2, b3, b4);
	}

	i = len % 4;
	if (i) {
		b1 = 0; b2 = 0; b3 = 0;

		if (dsi->debug_write)
			DSSDBG("\tsending remainder bytes %d\n", i);

		switch (i) {
		case 3:
			b1 = *p++;
			b2 = *p++;
			b3 = *p++;
			break;
		case 2:
			b1 = *p++;
			b2 = *p++;
			break;
		case 1:
			b1 = *p++;
			break;
		}

		dsi_vc_write_long_payload(dsidev, channel, b1, b2, b3, 0);
	}

	return r;
}

static int dsi_vc_send_short(struct platform_device *dsidev, int channel,
		u8 data_type, u16 data, u8 ecc)
{
	struct dsi_data *dsi = dsi_get_dsidrv_data(dsidev);
	u32 r;
	u8 data_id;

	WARN_ON(!dsi_bus_is_locked(dsidev));

	if (dsi->debug_write)
		DSSDBG("dsi_vc_send_short(ch%d, dt %#x, b1 %#x, b2 %#x)\n",
				channel,
				data_type, data & 0xff, (data >> 8) & 0xff);

	dsi_vc_config_source(dsidev, channel, DSI_VC_SOURCE_L4);

	if (FLD_GET(dsi_read_reg(dsidev, DSI_VC_CTRL(channel)), 16, 16)) {
		DSSERR("ERROR FIFO FULL, aborting transfer\n");
		return -EINVAL;
	}

	data_id = data_type | dsi->vc[channel].vc_id << 6;

	r = (data_id << 0) | (data << 8) | (ecc << 24);

	dsi_write_reg(dsidev, DSI_VC_SHORT_PACKET_HEADER(channel), r);

	return 0;
}

static int dsi_vc_send_null(struct omap_dss_device *dssdev, int channel)
{
	struct platform_device *dsidev = dsi_get_dsidev_from_dssdev(dssdev);

	return dsi_vc_send_long(dsidev, channel, MIPI_DSI_NULL_PACKET, NULL,
		0, 0);
}

static int dsi_vc_write_nosync_common(struct platform_device *dsidev,
		int channel, u8 *data, int len, enum dss_dsi_content_type type)
{
	int r;

	if (len == 0) {
		BUG_ON(type == DSS_DSI_CONTENT_DCS);
		r = dsi_vc_send_short(dsidev, channel,
				MIPI_DSI_GENERIC_SHORT_WRITE_0_PARAM, 0, 0);
	} else if (len == 1) {
		r = dsi_vc_send_short(dsidev, channel,
				type == DSS_DSI_CONTENT_GENERIC ?
				MIPI_DSI_GENERIC_SHORT_WRITE_1_PARAM :
				MIPI_DSI_DCS_SHORT_WRITE, data[0], 0);
	} else if (len == 2) {
		r = dsi_vc_send_short(dsidev, channel,
				type == DSS_DSI_CONTENT_GENERIC ?
				MIPI_DSI_GENERIC_SHORT_WRITE_2_PARAM :
				MIPI_DSI_DCS_SHORT_WRITE_PARAM,
				data[0] | (data[1] << 8), 0);
	} else {
		r = dsi_vc_send_long(dsidev, channel,
				type == DSS_DSI_CONTENT_GENERIC ?
				MIPI_DSI_GENERIC_LONG_WRITE :
				MIPI_DSI_DCS_LONG_WRITE, data, len, 0);
	}

	return r;
}

static int dsi_vc_dcs_write_nosync(struct omap_dss_device *dssdev, int channel,
		u8 *data, int len)
{
	struct platform_device *dsidev = dsi_get_dsidev_from_dssdev(dssdev);

	return dsi_vc_write_nosync_common(dsidev, channel, data, len,
			DSS_DSI_CONTENT_DCS);
}

static int dsi_vc_generic_write_nosync(struct omap_dss_device *dssdev, int channel,
		u8 *data, int len)
{
	struct platform_device *dsidev = dsi_get_dsidev_from_dssdev(dssdev);

	return dsi_vc_write_nosync_common(dsidev, channel, data, len,
			DSS_DSI_CONTENT_GENERIC);
}

static int dsi_vc_write_common(struct omap_dss_device *dssdev, int channel,
		u8 *data, int len, enum dss_dsi_content_type type)
{
	struct platform_device *dsidev = dsi_get_dsidev_from_dssdev(dssdev);
	int r;

	r = dsi_vc_write_nosync_common(dsidev, channel, data, len, type);
	if (r)
		goto err;

	r = dsi_vc_send_bta_sync(dssdev, channel);
	if (r)
		goto err;

	/* RX_FIFO_NOT_EMPTY */
	if (REG_GET(dsidev, DSI_VC_CTRL(channel), 20, 20)) {
		DSSERR("rx fifo not empty after write, dumping data:\n");
		dsi_vc_flush_receive_data(dsidev, channel);
		r = -EIO;
		goto err;
	}

	return 0;
err:
	DSSERR("dsi_vc_write_common(ch %d, cmd 0x%02x, len %d) failed\n",
			channel, data[0], len);
	return r;
}

static int dsi_vc_dcs_write(struct omap_dss_device *dssdev, int channel, u8 *data,
		int len)
{
	return dsi_vc_write_common(dssdev, channel, data, len,
			DSS_DSI_CONTENT_DCS);
}

static int dsi_vc_generic_write(struct omap_dss_device *dssdev, int channel, u8 *data,
		int len)
{
	return dsi_vc_write_common(dssdev, channel, data, len,
			DSS_DSI_CONTENT_GENERIC);
}

static int dsi_vc_dcs_send_read_request(struct platform_device *dsidev,
		int channel, u8 dcs_cmd)
{
	struct dsi_data *dsi = dsi_get_dsidrv_data(dsidev);
	int r;

	if (dsi->debug_read)
		DSSDBG("dsi_vc_dcs_send_read_request(ch%d, dcs_cmd %x)\n",
			channel, dcs_cmd);

	r = dsi_vc_send_short(dsidev, channel, MIPI_DSI_DCS_READ, dcs_cmd, 0);
	if (r) {
		DSSERR("dsi_vc_dcs_send_read_request(ch %d, cmd 0x%02x)"
			" failed\n", channel, dcs_cmd);
		return r;
	}

	return 0;
}

static int dsi_vc_generic_send_read_request(struct platform_device *dsidev,
		int channel, u8 *reqdata, int reqlen)
{
	struct dsi_data *dsi = dsi_get_dsidrv_data(dsidev);
	u16 data;
	u8 data_type;
	int r;

	if (dsi->debug_read)
		DSSDBG("dsi_vc_generic_send_read_request(ch %d, reqlen %d)\n",
			channel, reqlen);

	if (reqlen == 0) {
		data_type = MIPI_DSI_GENERIC_READ_REQUEST_0_PARAM;
		data = 0;
	} else if (reqlen == 1) {
		data_type = MIPI_DSI_GENERIC_READ_REQUEST_1_PARAM;
		data = reqdata[0];
	} else if (reqlen == 2) {
		data_type = MIPI_DSI_GENERIC_READ_REQUEST_2_PARAM;
		data = reqdata[0] | (reqdata[1] << 8);
	} else {
		BUG();
		return -EINVAL;
	}

	r = dsi_vc_send_short(dsidev, channel, data_type, data, 0);
	if (r) {
		DSSERR("dsi_vc_generic_send_read_request(ch %d, reqlen %d)"
			" failed\n", channel, reqlen);
		return r;
	}

	return 0;
}

static int dsi_vc_read_rx_fifo(struct platform_device *dsidev, int channel,
		u8 *buf, int buflen, enum dss_dsi_content_type type)
{
	struct dsi_data *dsi = dsi_get_dsidrv_data(dsidev);
	u32 val;
	u8 dt;
	int r;

	/* RX_FIFO_NOT_EMPTY */
	if (REG_GET(dsidev, DSI_VC_CTRL(channel), 20, 20) == 0) {
		DSSERR("RX fifo empty when trying to read.\n");
		r = -EIO;
		goto err;
	}

	val = dsi_read_reg(dsidev, DSI_VC_SHORT_PACKET_HEADER(channel));
	if (dsi->debug_read)
		DSSDBG("\theader: %08x\n", val);
	dt = FLD_GET(val, 5, 0);
	if (dt == MIPI_DSI_RX_ACKNOWLEDGE_AND_ERROR_REPORT) {
		u16 err = FLD_GET(val, 23, 8);
		dsi_show_rx_ack_with_err(err);
		r = -EIO;
		goto err;

	} else if (dt == (type == DSS_DSI_CONTENT_GENERIC ?
			MIPI_DSI_RX_GENERIC_SHORT_READ_RESPONSE_1BYTE :
			MIPI_DSI_RX_DCS_SHORT_READ_RESPONSE_1BYTE)) {
		u8 data = FLD_GET(val, 15, 8);
		if (dsi->debug_read)
			DSSDBG("\t%s short response, 1 byte: %02x\n",
				type == DSS_DSI_CONTENT_GENERIC ? "GENERIC" :
				"DCS", data);

		if (buflen < 1) {
			r = -EIO;
			goto err;
		}

		buf[0] = data;

		return 1;
	} else if (dt == (type == DSS_DSI_CONTENT_GENERIC ?
			MIPI_DSI_RX_GENERIC_SHORT_READ_RESPONSE_2BYTE :
			MIPI_DSI_RX_DCS_SHORT_READ_RESPONSE_2BYTE)) {
		u16 data = FLD_GET(val, 23, 8);
		if (dsi->debug_read)
			DSSDBG("\t%s short response, 2 byte: %04x\n",
				type == DSS_DSI_CONTENT_GENERIC ? "GENERIC" :
				"DCS", data);

		if (buflen < 2) {
			r = -EIO;
			goto err;
		}

		buf[0] = data & 0xff;
		buf[1] = (data >> 8) & 0xff;

		return 2;
	} else if (dt == (type == DSS_DSI_CONTENT_GENERIC ?
			MIPI_DSI_RX_GENERIC_LONG_READ_RESPONSE :
			MIPI_DSI_RX_DCS_LONG_READ_RESPONSE)) {
		int w;
		int len = FLD_GET(val, 23, 8);
		if (dsi->debug_read)
			DSSDBG("\t%s long response, len %d\n",
				type == DSS_DSI_CONTENT_GENERIC ? "GENERIC" :
				"DCS", len);

		if (len > buflen) {
			r = -EIO;
			goto err;
		}

		/* two byte checksum ends the packet, not included in len */
		for (w = 0; w < len + 2;) {
			int b;
			val = dsi_read_reg(dsidev,
				DSI_VC_SHORT_PACKET_HEADER(channel));
			if (dsi->debug_read)
				DSSDBG("\t\t%02x %02x %02x %02x\n",
						(val >> 0) & 0xff,
						(val >> 8) & 0xff,
						(val >> 16) & 0xff,
						(val >> 24) & 0xff);

			for (b = 0; b < 4; ++b) {
				if (w < len)
					buf[w] = (val >> (b * 8)) & 0xff;
				/* we discard the 2 byte checksum */
				++w;
			}
		}

		return len;
	} else {
		DSSERR("\tunknown datatype 0x%02x\n", dt);
		r = -EIO;
		goto err;
	}

err:
	DSSERR("dsi_vc_read_rx_fifo(ch %d type %s) failed\n", channel,
		type == DSS_DSI_CONTENT_GENERIC ? "GENERIC" : "DCS");

	return r;
}

static int dsi_vc_dcs_read(struct omap_dss_device *dssdev, int channel, u8 dcs_cmd,
		u8 *buf, int buflen)
{
	struct platform_device *dsidev = dsi_get_dsidev_from_dssdev(dssdev);
	int r;

	r = dsi_vc_dcs_send_read_request(dsidev, channel, dcs_cmd);
	if (r)
		goto err;

	r = dsi_vc_send_bta_sync(dssdev, channel);
	if (r)
		goto err;

	r = dsi_vc_read_rx_fifo(dsidev, channel, buf, buflen,
		DSS_DSI_CONTENT_DCS);
	if (r < 0)
		goto err;

	if (r != buflen) {
		r = -EIO;
		goto err;
	}

	return 0;
err:
	DSSERR("dsi_vc_dcs_read(ch %d, cmd 0x%02x) failed\n", channel, dcs_cmd);
	return r;
}

static int dsi_vc_generic_read(struct omap_dss_device *dssdev, int channel,
		u8 *reqdata, int reqlen, u8 *buf, int buflen)
{
	struct platform_device *dsidev = dsi_get_dsidev_from_dssdev(dssdev);
	int r;

	r = dsi_vc_generic_send_read_request(dsidev, channel, reqdata, reqlen);
	if (r)
		return r;

	r = dsi_vc_send_bta_sync(dssdev, channel);
	if (r)
		return r;

	r = dsi_vc_read_rx_fifo(dsidev, channel, buf, buflen,
		DSS_DSI_CONTENT_GENERIC);
	if (r < 0)
		return r;

	if (r != buflen) {
		r = -EIO;
		return r;
	}

	return 0;
}

static int dsi_vc_set_max_rx_packet_size(struct omap_dss_device *dssdev, int channel,
		u16 len)
{
	struct platform_device *dsidev = dsi_get_dsidev_from_dssdev(dssdev);

	return dsi_vc_send_short(dsidev, channel,
			MIPI_DSI_SET_MAXIMUM_RETURN_PACKET_SIZE, len, 0);
}

static int dsi_enter_ulps(struct platform_device *dsidev)
{
	struct dsi_data *dsi = dsi_get_dsidrv_data(dsidev);
	DECLARE_COMPLETION_ONSTACK(completion);
	int r, i;
	unsigned mask;

	DSSDBG("Entering ULPS");

	WARN_ON(!dsi_bus_is_locked(dsidev));

	WARN_ON(dsi->ulps_enabled);

	if (dsi->ulps_enabled)
		return 0;

	/* DDR_CLK_ALWAYS_ON */
	if (REG_GET(dsidev, DSI_CLK_CTRL, 13, 13)) {
		dsi_if_enable(dsidev, 0);
		REG_FLD_MOD(dsidev, DSI_CLK_CTRL, 0, 13, 13);
		dsi_if_enable(dsidev, 1);
	}

	dsi_sync_vc(dsidev, 0);
	dsi_sync_vc(dsidev, 1);
	dsi_sync_vc(dsidev, 2);
	dsi_sync_vc(dsidev, 3);

	dsi_force_tx_stop_mode_io(dsidev);

	dsi_vc_enable(dsidev, 0, false);
	dsi_vc_enable(dsidev, 1, false);
	dsi_vc_enable(dsidev, 2, false);
	dsi_vc_enable(dsidev, 3, false);

	if (REG_GET(dsidev, DSI_COMPLEXIO_CFG2, 16, 16)) {	/* HS_BUSY */
		DSSERR("HS busy when enabling ULPS\n");
		return -EIO;
	}

	if (REG_GET(dsidev, DSI_COMPLEXIO_CFG2, 17, 17)) {	/* LP_BUSY */
		DSSERR("LP busy when enabling ULPS\n");
		return -EIO;
	}

	r = dsi_register_isr_cio(dsidev, dsi_completion_handler, &completion,
			DSI_CIO_IRQ_ULPSACTIVENOT_ALL0);
	if (r)
		return r;

	mask = 0;

	for (i = 0; i < dsi->num_lanes_supported; ++i) {
		if (dsi->lanes[i].function == DSI_LANE_UNUSED)
			continue;
		mask |= 1 << i;
	}
	/* Assert TxRequestEsc for data lanes and TxUlpsClk for clk lane */
	/* LANEx_ULPS_SIG2 */
	REG_FLD_MOD(dsidev, DSI_COMPLEXIO_CFG2, mask, 9, 5);

	/* flush posted write and wait for SCP interface to finish the write */
	dsi_read_reg(dsidev, DSI_COMPLEXIO_CFG2);

	if (wait_for_completion_timeout(&completion,
				msecs_to_jiffies(1000)) == 0) {
		DSSERR("ULPS enable timeout\n");
		r = -EIO;
		goto err;
	}

	dsi_unregister_isr_cio(dsidev, dsi_completion_handler, &completion,
			DSI_CIO_IRQ_ULPSACTIVENOT_ALL0);

	/* Reset LANEx_ULPS_SIG2 */
	REG_FLD_MOD(dsidev, DSI_COMPLEXIO_CFG2, 0, 9, 5);

	/* flush posted write and wait for SCP interface to finish the write */
	dsi_read_reg(dsidev, DSI_COMPLEXIO_CFG2);

	dsi_cio_power(dsidev, DSI_COMPLEXIO_POWER_ULPS);

	dsi_if_enable(dsidev, false);

	dsi->ulps_enabled = true;

	return 0;

err:
	dsi_unregister_isr_cio(dsidev, dsi_completion_handler, &completion,
			DSI_CIO_IRQ_ULPSACTIVENOT_ALL0);
	return r;
}

static void dsi_set_lp_rx_timeout(struct platform_device *dsidev,
		unsigned ticks, bool x4, bool x16)
{
	unsigned long fck;
	unsigned long total_ticks;
	u32 r;

	BUG_ON(ticks > 0x1fff);

	/* ticks in DSI_FCK */
	fck = dsi_fclk_rate(dsidev);

	r = dsi_read_reg(dsidev, DSI_TIMING2);
	r = FLD_MOD(r, 1, 15, 15);	/* LP_RX_TO */
	r = FLD_MOD(r, x16 ? 1 : 0, 14, 14);	/* LP_RX_TO_X16 */
	r = FLD_MOD(r, x4 ? 1 : 0, 13, 13);	/* LP_RX_TO_X4 */
	r = FLD_MOD(r, ticks, 12, 0);	/* LP_RX_COUNTER */
	dsi_write_reg(dsidev, DSI_TIMING2, r);

	total_ticks = ticks * (x16 ? 16 : 1) * (x4 ? 4 : 1);

	DSSDBG("LP_RX_TO %lu ticks (%#x%s%s) = %lu ns\n",
			total_ticks,
			ticks, x4 ? " x4" : "", x16 ? " x16" : "",
			(total_ticks * 1000) / (fck / 1000 / 1000));
}

static void dsi_set_ta_timeout(struct platform_device *dsidev, unsigned ticks,
		bool x8, bool x16)
{
	unsigned long fck;
	unsigned long total_ticks;
	u32 r;

	BUG_ON(ticks > 0x1fff);

	/* ticks in DSI_FCK */
	fck = dsi_fclk_rate(dsidev);

	r = dsi_read_reg(dsidev, DSI_TIMING1);
	r = FLD_MOD(r, 1, 31, 31);	/* TA_TO */
	r = FLD_MOD(r, x16 ? 1 : 0, 30, 30);	/* TA_TO_X16 */
	r = FLD_MOD(r, x8 ? 1 : 0, 29, 29);	/* TA_TO_X8 */
	r = FLD_MOD(r, ticks, 28, 16);	/* TA_TO_COUNTER */
	dsi_write_reg(dsidev, DSI_TIMING1, r);

	total_ticks = ticks * (x16 ? 16 : 1) * (x8 ? 8 : 1);

	DSSDBG("TA_TO %lu ticks (%#x%s%s) = %lu ns\n",
			total_ticks,
			ticks, x8 ? " x8" : "", x16 ? " x16" : "",
			(total_ticks * 1000) / (fck / 1000 / 1000));
}

static void dsi_set_stop_state_counter(struct platform_device *dsidev,
		unsigned ticks, bool x4, bool x16)
{
	unsigned long fck;
	unsigned long total_ticks;
	u32 r;

	BUG_ON(ticks > 0x1fff);

	/* ticks in DSI_FCK */
	fck = dsi_fclk_rate(dsidev);

	r = dsi_read_reg(dsidev, DSI_TIMING1);
	r = FLD_MOD(r, 1, 15, 15);	/* FORCE_TX_STOP_MODE_IO */
	r = FLD_MOD(r, x16 ? 1 : 0, 14, 14);	/* STOP_STATE_X16_IO */
	r = FLD_MOD(r, x4 ? 1 : 0, 13, 13);	/* STOP_STATE_X4_IO */
	r = FLD_MOD(r, ticks, 12, 0);	/* STOP_STATE_COUNTER_IO */
	dsi_write_reg(dsidev, DSI_TIMING1, r);

	total_ticks = ticks * (x16 ? 16 : 1) * (x4 ? 4 : 1);

	DSSDBG("STOP_STATE_COUNTER %lu ticks (%#x%s%s) = %lu ns\n",
			total_ticks,
			ticks, x4 ? " x4" : "", x16 ? " x16" : "",
			(total_ticks * 1000) / (fck / 1000 / 1000));
}

static void dsi_set_hs_tx_timeout(struct platform_device *dsidev,
		unsigned ticks, bool x4, bool x16)
{
	unsigned long fck;
	unsigned long total_ticks;
	u32 r;

	BUG_ON(ticks > 0x1fff);

	/* ticks in TxByteClkHS */
	fck = dsi_get_txbyteclkhs(dsidev);

	r = dsi_read_reg(dsidev, DSI_TIMING2);
	r = FLD_MOD(r, 1, 31, 31);	/* HS_TX_TO */
	r = FLD_MOD(r, x16 ? 1 : 0, 30, 30);	/* HS_TX_TO_X16 */
	r = FLD_MOD(r, x4 ? 1 : 0, 29, 29);	/* HS_TX_TO_X8 (4 really) */
	r = FLD_MOD(r, ticks, 28, 16);	/* HS_TX_TO_COUNTER */
	dsi_write_reg(dsidev, DSI_TIMING2, r);

	total_ticks = ticks * (x16 ? 16 : 1) * (x4 ? 4 : 1);

	DSSDBG("HS_TX_TO %lu ticks (%#x%s%s) = %lu ns\n",
			total_ticks,
			ticks, x4 ? " x4" : "", x16 ? " x16" : "",
			(total_ticks * 1000) / (fck / 1000 / 1000));
}

static void dsi_config_vp_num_line_buffers(struct platform_device *dsidev)
{
	struct dsi_data *dsi = dsi_get_dsidrv_data(dsidev);
	int num_line_buffers;

	if (dsi->mode == OMAP_DSS_DSI_VIDEO_MODE) {
		int bpp = dsi_get_pixel_size(dsi->pix_fmt);
		struct videomode *vm = &dsi->vm;
		/*
		 * Don't use line buffers if width is greater than the video
		 * port's line buffer size
		 */
		if (dsi->line_buffer_size <= vm->hactive * bpp / 8)
			num_line_buffers = 0;
		else
			num_line_buffers = 2;
	} else {
		/* Use maximum number of line buffers in command mode */
		num_line_buffers = 2;
	}

	/* LINE_BUFFER */
	REG_FLD_MOD(dsidev, DSI_CTRL, num_line_buffers, 13, 12);
}

static void dsi_config_vp_sync_events(struct platform_device *dsidev)
{
	struct dsi_data *dsi = dsi_get_dsidrv_data(dsidev);
	bool sync_end;
	u32 r;

	if (dsi->vm_timings.trans_mode == OMAP_DSS_DSI_PULSE_MODE)
		sync_end = true;
	else
		sync_end = false;

	r = dsi_read_reg(dsidev, DSI_CTRL);
	r = FLD_MOD(r, 1, 9, 9);		/* VP_DE_POL */
	r = FLD_MOD(r, 1, 10, 10);		/* VP_HSYNC_POL */
	r = FLD_MOD(r, 1, 11, 11);		/* VP_VSYNC_POL */
	r = FLD_MOD(r, 1, 15, 15);		/* VP_VSYNC_START */
	r = FLD_MOD(r, sync_end, 16, 16);	/* VP_VSYNC_END */
	r = FLD_MOD(r, 1, 17, 17);		/* VP_HSYNC_START */
	r = FLD_MOD(r, sync_end, 18, 18);	/* VP_HSYNC_END */
	dsi_write_reg(dsidev, DSI_CTRL, r);
}

static void dsi_config_blanking_modes(struct platform_device *dsidev)
{
	struct dsi_data *dsi = dsi_get_dsidrv_data(dsidev);
	int blanking_mode = dsi->vm_timings.blanking_mode;
	int hfp_blanking_mode = dsi->vm_timings.hfp_blanking_mode;
	int hbp_blanking_mode = dsi->vm_timings.hbp_blanking_mode;
	int hsa_blanking_mode = dsi->vm_timings.hsa_blanking_mode;
	u32 r;

	/*
	 * 0 = TX FIFO packets sent or LPS in corresponding blanking periods
	 * 1 = Long blanking packets are sent in corresponding blanking periods
	 */
	r = dsi_read_reg(dsidev, DSI_CTRL);
	r = FLD_MOD(r, blanking_mode, 20, 20);		/* BLANKING_MODE */
	r = FLD_MOD(r, hfp_blanking_mode, 21, 21);	/* HFP_BLANKING */
	r = FLD_MOD(r, hbp_blanking_mode, 22, 22);	/* HBP_BLANKING */
	r = FLD_MOD(r, hsa_blanking_mode, 23, 23);	/* HSA_BLANKING */
	dsi_write_reg(dsidev, DSI_CTRL, r);
}

/*
 * According to section 'HS Command Mode Interleaving' in OMAP TRM, Scenario 3
 * results in maximum transition time for data and clock lanes to enter and
 * exit HS mode. Hence, this is the scenario where the least amount of command
 * mode data can be interleaved. We program the minimum amount of TXBYTECLKHS
 * clock cycles that can be used to interleave command mode data in HS so that
 * all scenarios are satisfied.
 */
static int dsi_compute_interleave_hs(int blank, bool ddr_alwon, int enter_hs,
		int exit_hs, int exiths_clk, int ddr_pre, int ddr_post)
{
	int transition;

	/*
	 * If DDR_CLK_ALWAYS_ON is set, we need to consider HS mode transition
	 * time of data lanes only, if it isn't set, we need to consider HS
	 * transition time of both data and clock lanes. HS transition time
	 * of Scenario 3 is considered.
	 */
	if (ddr_alwon) {
		transition = enter_hs + exit_hs + max(enter_hs, 2) + 1;
	} else {
		int trans1, trans2;
		trans1 = ddr_pre + enter_hs + exit_hs + max(enter_hs, 2) + 1;
		trans2 = ddr_pre + enter_hs + exiths_clk + ddr_post + ddr_pre +
				enter_hs + 1;
		transition = max(trans1, trans2);
	}

	return blank > transition ? blank - transition : 0;
}

/*
 * According to section 'LP Command Mode Interleaving' in OMAP TRM, Scenario 1
 * results in maximum transition time for data lanes to enter and exit LP mode.
 * Hence, this is the scenario where the least amount of command mode data can
 * be interleaved. We program the minimum amount of bytes that can be
 * interleaved in LP so that all scenarios are satisfied.
 */
static int dsi_compute_interleave_lp(int blank, int enter_hs, int exit_hs,
		int lp_clk_div, int tdsi_fclk)
{
	int trans_lp;	/* time required for a LP transition, in TXBYTECLKHS */
	int tlp_avail;	/* time left for interleaving commands, in CLKIN4DDR */
	int ttxclkesc;	/* period of LP transmit escape clock, in CLKIN4DDR */
	int thsbyte_clk = 16;	/* Period of TXBYTECLKHS clock, in CLKIN4DDR */
	int lp_inter;	/* cmd mode data that can be interleaved, in bytes */

	/* maximum LP transition time according to Scenario 1 */
	trans_lp = exit_hs + max(enter_hs, 2) + 1;

	/* CLKIN4DDR = 16 * TXBYTECLKHS */
	tlp_avail = thsbyte_clk * (blank - trans_lp);

	ttxclkesc = tdsi_fclk * lp_clk_div;

	lp_inter = ((tlp_avail - 8 * thsbyte_clk - 5 * tdsi_fclk) / ttxclkesc -
			26) / 16;

	return max(lp_inter, 0);
}

static void dsi_config_cmd_mode_interleaving(struct platform_device *dsidev)
{
	struct dsi_data *dsi = dsi_get_dsidrv_data(dsidev);
	int blanking_mode;
	int hfp_blanking_mode, hbp_blanking_mode, hsa_blanking_mode;
	int hsa, hfp, hbp, width_bytes, bllp, lp_clk_div;
	int ddr_clk_pre, ddr_clk_post, enter_hs_mode_lat, exit_hs_mode_lat;
	int tclk_trail, ths_exit, exiths_clk;
	bool ddr_alwon;
	struct videomode *vm = &dsi->vm;
	int bpp = dsi_get_pixel_size(dsi->pix_fmt);
	int ndl = dsi->num_lanes_used - 1;
	int dsi_fclk_hsdiv = dsi->user_dsi_cinfo.mX[HSDIV_DSI] + 1;
	int hsa_interleave_hs = 0, hsa_interleave_lp = 0;
	int hfp_interleave_hs = 0, hfp_interleave_lp = 0;
	int hbp_interleave_hs = 0, hbp_interleave_lp = 0;
	int bl_interleave_hs = 0, bl_interleave_lp = 0;
	u32 r;

	r = dsi_read_reg(dsidev, DSI_CTRL);
	blanking_mode = FLD_GET(r, 20, 20);
	hfp_blanking_mode = FLD_GET(r, 21, 21);
	hbp_blanking_mode = FLD_GET(r, 22, 22);
	hsa_blanking_mode = FLD_GET(r, 23, 23);

	r = dsi_read_reg(dsidev, DSI_VM_TIMING1);
	hbp = FLD_GET(r, 11, 0);
	hfp = FLD_GET(r, 23, 12);
	hsa = FLD_GET(r, 31, 24);

	r = dsi_read_reg(dsidev, DSI_CLK_TIMING);
	ddr_clk_post = FLD_GET(r, 7, 0);
	ddr_clk_pre = FLD_GET(r, 15, 8);

	r = dsi_read_reg(dsidev, DSI_VM_TIMING7);
	exit_hs_mode_lat = FLD_GET(r, 15, 0);
	enter_hs_mode_lat = FLD_GET(r, 31, 16);

	r = dsi_read_reg(dsidev, DSI_CLK_CTRL);
	lp_clk_div = FLD_GET(r, 12, 0);
	ddr_alwon = FLD_GET(r, 13, 13);

	r = dsi_read_reg(dsidev, DSI_DSIPHY_CFG0);
	ths_exit = FLD_GET(r, 7, 0);

	r = dsi_read_reg(dsidev, DSI_DSIPHY_CFG1);
	tclk_trail = FLD_GET(r, 15, 8);

	exiths_clk = ths_exit + tclk_trail;

	width_bytes = DIV_ROUND_UP(vm->hactive * bpp, 8);
	bllp = hbp + hfp + hsa + DIV_ROUND_UP(width_bytes + 6, ndl);

	if (!hsa_blanking_mode) {
		hsa_interleave_hs = dsi_compute_interleave_hs(hsa, ddr_alwon,
					enter_hs_mode_lat, exit_hs_mode_lat,
					exiths_clk, ddr_clk_pre, ddr_clk_post);
		hsa_interleave_lp = dsi_compute_interleave_lp(hsa,
					enter_hs_mode_lat, exit_hs_mode_lat,
					lp_clk_div, dsi_fclk_hsdiv);
	}

	if (!hfp_blanking_mode) {
		hfp_interleave_hs = dsi_compute_interleave_hs(hfp, ddr_alwon,
					enter_hs_mode_lat, exit_hs_mode_lat,
					exiths_clk, ddr_clk_pre, ddr_clk_post);
		hfp_interleave_lp = dsi_compute_interleave_lp(hfp,
					enter_hs_mode_lat, exit_hs_mode_lat,
					lp_clk_div, dsi_fclk_hsdiv);
	}

	if (!hbp_blanking_mode) {
		hbp_interleave_hs = dsi_compute_interleave_hs(hbp, ddr_alwon,
					enter_hs_mode_lat, exit_hs_mode_lat,
					exiths_clk, ddr_clk_pre, ddr_clk_post);

		hbp_interleave_lp = dsi_compute_interleave_lp(hbp,
					enter_hs_mode_lat, exit_hs_mode_lat,
					lp_clk_div, dsi_fclk_hsdiv);
	}

	if (!blanking_mode) {
		bl_interleave_hs = dsi_compute_interleave_hs(bllp, ddr_alwon,
					enter_hs_mode_lat, exit_hs_mode_lat,
					exiths_clk, ddr_clk_pre, ddr_clk_post);

		bl_interleave_lp = dsi_compute_interleave_lp(bllp,
					enter_hs_mode_lat, exit_hs_mode_lat,
					lp_clk_div, dsi_fclk_hsdiv);
	}

	DSSDBG("DSI HS interleaving(TXBYTECLKHS) HSA %d, HFP %d, HBP %d, BLLP %d\n",
		hsa_interleave_hs, hfp_interleave_hs, hbp_interleave_hs,
		bl_interleave_hs);

	DSSDBG("DSI LP interleaving(bytes) HSA %d, HFP %d, HBP %d, BLLP %d\n",
		hsa_interleave_lp, hfp_interleave_lp, hbp_interleave_lp,
		bl_interleave_lp);

	r = dsi_read_reg(dsidev, DSI_VM_TIMING4);
	r = FLD_MOD(r, hsa_interleave_hs, 23, 16);
	r = FLD_MOD(r, hfp_interleave_hs, 15, 8);
	r = FLD_MOD(r, hbp_interleave_hs, 7, 0);
	dsi_write_reg(dsidev, DSI_VM_TIMING4, r);

	r = dsi_read_reg(dsidev, DSI_VM_TIMING5);
	r = FLD_MOD(r, hsa_interleave_lp, 23, 16);
	r = FLD_MOD(r, hfp_interleave_lp, 15, 8);
	r = FLD_MOD(r, hbp_interleave_lp, 7, 0);
	dsi_write_reg(dsidev, DSI_VM_TIMING5, r);

	r = dsi_read_reg(dsidev, DSI_VM_TIMING6);
	r = FLD_MOD(r, bl_interleave_hs, 31, 15);
	r = FLD_MOD(r, bl_interleave_lp, 16, 0);
	dsi_write_reg(dsidev, DSI_VM_TIMING6, r);
}

static int dsi_proto_config(struct platform_device *dsidev)
{
	struct dsi_data *dsi = dsi_get_dsidrv_data(dsidev);
	u32 r;
	int buswidth = 0;

	dsi_config_tx_fifo(dsidev, DSI_FIFO_SIZE_32,
			DSI_FIFO_SIZE_32,
			DSI_FIFO_SIZE_32,
			DSI_FIFO_SIZE_32);

	dsi_config_rx_fifo(dsidev, DSI_FIFO_SIZE_32,
			DSI_FIFO_SIZE_32,
			DSI_FIFO_SIZE_32,
			DSI_FIFO_SIZE_32);

	/* XXX what values for the timeouts? */
	dsi_set_stop_state_counter(dsidev, 0x1000, false, false);
	dsi_set_ta_timeout(dsidev, 0x1fff, true, true);
	dsi_set_lp_rx_timeout(dsidev, 0x1fff, true, true);
	dsi_set_hs_tx_timeout(dsidev, 0x1fff, true, true);

	switch (dsi_get_pixel_size(dsi->pix_fmt)) {
	case 16:
		buswidth = 0;
		break;
	case 18:
		buswidth = 1;
		break;
	case 24:
		buswidth = 2;
		break;
	default:
		BUG();
		return -EINVAL;
	}

	r = dsi_read_reg(dsidev, DSI_CTRL);
	r = FLD_MOD(r, 1, 1, 1);	/* CS_RX_EN */
	r = FLD_MOD(r, 1, 2, 2);	/* ECC_RX_EN */
	r = FLD_MOD(r, 1, 3, 3);	/* TX_FIFO_ARBITRATION */
	r = FLD_MOD(r, 1, 4, 4);	/* VP_CLK_RATIO, always 1, see errata*/
	r = FLD_MOD(r, buswidth, 7, 6); /* VP_DATA_BUS_WIDTH */
	r = FLD_MOD(r, 0, 8, 8);	/* VP_CLK_POL */
	r = FLD_MOD(r, 1, 14, 14);	/* TRIGGER_RESET_MODE */
	r = FLD_MOD(r, 1, 19, 19);	/* EOT_ENABLE */
	if (!(dsi->data->quirks & DSI_QUIRK_DCS_CMD_CONFIG_VC)) {
		r = FLD_MOD(r, 1, 24, 24);	/* DCS_CMD_ENABLE */
		/* DCS_CMD_CODE, 1=start, 0=continue */
		r = FLD_MOD(r, 0, 25, 25);
	}

	dsi_write_reg(dsidev, DSI_CTRL, r);

	dsi_config_vp_num_line_buffers(dsidev);

	if (dsi->mode == OMAP_DSS_DSI_VIDEO_MODE) {
		dsi_config_vp_sync_events(dsidev);
		dsi_config_blanking_modes(dsidev);
		dsi_config_cmd_mode_interleaving(dsidev);
	}

	dsi_vc_initial_config(dsidev, 0);
	dsi_vc_initial_config(dsidev, 1);
	dsi_vc_initial_config(dsidev, 2);
	dsi_vc_initial_config(dsidev, 3);

	return 0;
}

static void dsi_proto_timings(struct platform_device *dsidev)
{
	struct dsi_data *dsi = dsi_get_dsidrv_data(dsidev);
	unsigned tlpx, tclk_zero, tclk_prepare, tclk_trail;
	unsigned tclk_pre, tclk_post;
	unsigned ths_prepare, ths_prepare_ths_zero, ths_zero;
	unsigned ths_trail, ths_exit;
	unsigned ddr_clk_pre, ddr_clk_post;
	unsigned enter_hs_mode_lat, exit_hs_mode_lat;
	unsigned ths_eot;
	int ndl = dsi->num_lanes_used - 1;
	u32 r;

	r = dsi_read_reg(dsidev, DSI_DSIPHY_CFG0);
	ths_prepare = FLD_GET(r, 31, 24);
	ths_prepare_ths_zero = FLD_GET(r, 23, 16);
	ths_zero = ths_prepare_ths_zero - ths_prepare;
	ths_trail = FLD_GET(r, 15, 8);
	ths_exit = FLD_GET(r, 7, 0);

	r = dsi_read_reg(dsidev, DSI_DSIPHY_CFG1);
	tlpx = FLD_GET(r, 20, 16) * 2;
	tclk_trail = FLD_GET(r, 15, 8);
	tclk_zero = FLD_GET(r, 7, 0);

	r = dsi_read_reg(dsidev, DSI_DSIPHY_CFG2);
	tclk_prepare = FLD_GET(r, 7, 0);

	/* min 8*UI */
	tclk_pre = 20;
	/* min 60ns + 52*UI */
	tclk_post = ns2ddr(dsidev, 60) + 26;

	ths_eot = DIV_ROUND_UP(4, ndl);

	ddr_clk_pre = DIV_ROUND_UP(tclk_pre + tlpx + tclk_zero + tclk_prepare,
			4);
	ddr_clk_post = DIV_ROUND_UP(tclk_post + ths_trail, 4) + ths_eot;

	BUG_ON(ddr_clk_pre == 0 || ddr_clk_pre > 255);
	BUG_ON(ddr_clk_post == 0 || ddr_clk_post > 255);

	r = dsi_read_reg(dsidev, DSI_CLK_TIMING);
	r = FLD_MOD(r, ddr_clk_pre, 15, 8);
	r = FLD_MOD(r, ddr_clk_post, 7, 0);
	dsi_write_reg(dsidev, DSI_CLK_TIMING, r);

	DSSDBG("ddr_clk_pre %u, ddr_clk_post %u\n",
			ddr_clk_pre,
			ddr_clk_post);

	enter_hs_mode_lat = 1 + DIV_ROUND_UP(tlpx, 4) +
		DIV_ROUND_UP(ths_prepare, 4) +
		DIV_ROUND_UP(ths_zero + 3, 4);

	exit_hs_mode_lat = DIV_ROUND_UP(ths_trail + ths_exit, 4) + 1 + ths_eot;

	r = FLD_VAL(enter_hs_mode_lat, 31, 16) |
		FLD_VAL(exit_hs_mode_lat, 15, 0);
	dsi_write_reg(dsidev, DSI_VM_TIMING7, r);

	DSSDBG("enter_hs_mode_lat %u, exit_hs_mode_lat %u\n",
			enter_hs_mode_lat, exit_hs_mode_lat);

	 if (dsi->mode == OMAP_DSS_DSI_VIDEO_MODE) {
		/* TODO: Implement a video mode check_timings function */
		int hsa = dsi->vm_timings.hsa;
		int hfp = dsi->vm_timings.hfp;
		int hbp = dsi->vm_timings.hbp;
		int vsa = dsi->vm_timings.vsa;
		int vfp = dsi->vm_timings.vfp;
		int vbp = dsi->vm_timings.vbp;
		int window_sync = dsi->vm_timings.window_sync;
		bool hsync_end;
		struct videomode *vm = &dsi->vm;
		int bpp = dsi_get_pixel_size(dsi->pix_fmt);
		int tl, t_he, width_bytes;

		hsync_end = dsi->vm_timings.trans_mode == OMAP_DSS_DSI_PULSE_MODE;
		t_he = hsync_end ?
			((hsa == 0 && ndl == 3) ? 1 : DIV_ROUND_UP(4, ndl)) : 0;

		width_bytes = DIV_ROUND_UP(vm->hactive * bpp, 8);

		/* TL = t_HS + HSA + t_HE + HFP + ceil((WC + 6) / NDL) + HBP */
		tl = DIV_ROUND_UP(4, ndl) + (hsync_end ? hsa : 0) + t_he + hfp +
			DIV_ROUND_UP(width_bytes + 6, ndl) + hbp;

		DSSDBG("HBP: %d, HFP: %d, HSA: %d, TL: %d TXBYTECLKHS\n", hbp,
			hfp, hsync_end ? hsa : 0, tl);
		DSSDBG("VBP: %d, VFP: %d, VSA: %d, VACT: %d lines\n", vbp, vfp,
			vsa, vm->vactive);

		r = dsi_read_reg(dsidev, DSI_VM_TIMING1);
		r = FLD_MOD(r, hbp, 11, 0);	/* HBP */
		r = FLD_MOD(r, hfp, 23, 12);	/* HFP */
		r = FLD_MOD(r, hsync_end ? hsa : 0, 31, 24);	/* HSA */
		dsi_write_reg(dsidev, DSI_VM_TIMING1, r);

		r = dsi_read_reg(dsidev, DSI_VM_TIMING2);
		r = FLD_MOD(r, vbp, 7, 0);	/* VBP */
		r = FLD_MOD(r, vfp, 15, 8);	/* VFP */
		r = FLD_MOD(r, vsa, 23, 16);	/* VSA */
		r = FLD_MOD(r, window_sync, 27, 24);	/* WINDOW_SYNC */
		dsi_write_reg(dsidev, DSI_VM_TIMING2, r);

		r = dsi_read_reg(dsidev, DSI_VM_TIMING3);
		r = FLD_MOD(r, vm->vactive, 14, 0);	/* VACT */
		r = FLD_MOD(r, tl, 31, 16);		/* TL */
		dsi_write_reg(dsidev, DSI_VM_TIMING3, r);
	}
}

static int dsi_configure_pins(struct omap_dss_device *dssdev,
		const struct omap_dsi_pin_config *pin_cfg)
{
	struct platform_device *dsidev = dsi_get_dsidev_from_dssdev(dssdev);
	struct dsi_data *dsi = dsi_get_dsidrv_data(dsidev);
	int num_pins;
	const int *pins;
	struct dsi_lane_config lanes[DSI_MAX_NR_LANES];
	int num_lanes;
	int i;

	static const enum dsi_lane_function functions[] = {
		DSI_LANE_CLK,
		DSI_LANE_DATA1,
		DSI_LANE_DATA2,
		DSI_LANE_DATA3,
		DSI_LANE_DATA4,
	};

	num_pins = pin_cfg->num_pins;
	pins = pin_cfg->pins;

	if (num_pins < 4 || num_pins > dsi->num_lanes_supported * 2
			|| num_pins % 2 != 0)
		return -EINVAL;

	for (i = 0; i < DSI_MAX_NR_LANES; ++i)
		lanes[i].function = DSI_LANE_UNUSED;

	num_lanes = 0;

	for (i = 0; i < num_pins; i += 2) {
		u8 lane, pol;
		int dx, dy;

		dx = pins[i];
		dy = pins[i + 1];

		if (dx < 0 || dx >= dsi->num_lanes_supported * 2)
			return -EINVAL;

		if (dy < 0 || dy >= dsi->num_lanes_supported * 2)
			return -EINVAL;

		if (dx & 1) {
			if (dy != dx - 1)
				return -EINVAL;
			pol = 1;
		} else {
			if (dy != dx + 1)
				return -EINVAL;
			pol = 0;
		}

		lane = dx / 2;

		lanes[lane].function = functions[i / 2];
		lanes[lane].polarity = pol;
		num_lanes++;
	}

	memcpy(dsi->lanes, lanes, sizeof(dsi->lanes));
	dsi->num_lanes_used = num_lanes;

	return 0;
}

static int dsi_enable_video_output(struct omap_dss_device *dssdev, int channel)
{
	struct platform_device *dsidev = dsi_get_dsidev_from_dssdev(dssdev);
	struct dsi_data *dsi = dsi_get_dsidrv_data(dsidev);
	enum omap_channel dispc_channel = dssdev->dispc_channel;
	int bpp = dsi_get_pixel_size(dsi->pix_fmt);
	struct omap_dss_device *out = &dsi->output;
	u8 data_type;
	u16 word_count;
	int r;

	if (!out->dispc_channel_connected) {
		DSSERR("failed to enable display: no output/manager\n");
		return -ENODEV;
	}

	r = dsi_display_init_dispc(dsidev, dispc_channel);
	if (r)
		goto err_init_dispc;

	if (dsi->mode == OMAP_DSS_DSI_VIDEO_MODE) {
		switch (dsi->pix_fmt) {
		case OMAP_DSS_DSI_FMT_RGB888:
			data_type = MIPI_DSI_PACKED_PIXEL_STREAM_24;
			break;
		case OMAP_DSS_DSI_FMT_RGB666:
			data_type = MIPI_DSI_PIXEL_STREAM_3BYTE_18;
			break;
		case OMAP_DSS_DSI_FMT_RGB666_PACKED:
			data_type = MIPI_DSI_PACKED_PIXEL_STREAM_18;
			break;
		case OMAP_DSS_DSI_FMT_RGB565:
			data_type = MIPI_DSI_PACKED_PIXEL_STREAM_16;
			break;
		default:
			r = -EINVAL;
			goto err_pix_fmt;
		}

		dsi_if_enable(dsidev, false);
		dsi_vc_enable(dsidev, channel, false);

		/* MODE, 1 = video mode */
		REG_FLD_MOD(dsidev, DSI_VC_CTRL(channel), 1, 4, 4);

		word_count = DIV_ROUND_UP(dsi->vm.hactive * bpp, 8);

		dsi_vc_write_long_header(dsidev, channel, data_type,
				word_count, 0);

		dsi_vc_enable(dsidev, channel, true);
		dsi_if_enable(dsidev, true);
	}

	r = dss_mgr_enable(dispc_channel);
	if (r)
		goto err_mgr_enable;

	return 0;

err_mgr_enable:
	if (dsi->mode == OMAP_DSS_DSI_VIDEO_MODE) {
		dsi_if_enable(dsidev, false);
		dsi_vc_enable(dsidev, channel, false);
	}
err_pix_fmt:
	dsi_display_uninit_dispc(dsidev, dispc_channel);
err_init_dispc:
	return r;
}

static void dsi_disable_video_output(struct omap_dss_device *dssdev, int channel)
{
	struct platform_device *dsidev = dsi_get_dsidev_from_dssdev(dssdev);
	struct dsi_data *dsi = dsi_get_dsidrv_data(dsidev);
	enum omap_channel dispc_channel = dssdev->dispc_channel;

	if (dsi->mode == OMAP_DSS_DSI_VIDEO_MODE) {
		dsi_if_enable(dsidev, false);
		dsi_vc_enable(dsidev, channel, false);

		/* MODE, 0 = command mode */
		REG_FLD_MOD(dsidev, DSI_VC_CTRL(channel), 0, 4, 4);

		dsi_vc_enable(dsidev, channel, true);
		dsi_if_enable(dsidev, true);
	}

	dss_mgr_disable(dispc_channel);

	dsi_display_uninit_dispc(dsidev, dispc_channel);
}

static void dsi_update_screen_dispc(struct platform_device *dsidev)
{
	struct dsi_data *dsi = dsi_get_dsidrv_data(dsidev);
	enum omap_channel dispc_channel = dsi->output.dispc_channel;
	unsigned bytespp;
	unsigned bytespl;
	unsigned bytespf;
	unsigned total_len;
	unsigned packet_payload;
	unsigned packet_len;
	u32 l;
	int r;
	const unsigned channel = dsi->update_channel;
	const unsigned line_buf_size = dsi->line_buffer_size;
	u16 w = dsi->vm.hactive;
	u16 h = dsi->vm.vactive;

	DSSDBG("dsi_update_screen_dispc(%dx%d)\n", w, h);

	dsi_vc_config_source(dsidev, channel, DSI_VC_SOURCE_VP);

	bytespp	= dsi_get_pixel_size(dsi->pix_fmt) / 8;
	bytespl = w * bytespp;
	bytespf = bytespl * h;

	/* NOTE: packet_payload has to be equal to N * bytespl, where N is
	 * number of lines in a packet.  See errata about VP_CLK_RATIO */

	if (bytespf < line_buf_size)
		packet_payload = bytespf;
	else
		packet_payload = (line_buf_size) / bytespl * bytespl;

	packet_len = packet_payload + 1;	/* 1 byte for DCS cmd */
	total_len = (bytespf / packet_payload) * packet_len;

	if (bytespf % packet_payload)
		total_len += (bytespf % packet_payload) + 1;

	l = FLD_VAL(total_len, 23, 0); /* TE_SIZE */
	dsi_write_reg(dsidev, DSI_VC_TE(channel), l);

	dsi_vc_write_long_header(dsidev, channel, MIPI_DSI_DCS_LONG_WRITE,
		packet_len, 0);

	if (dsi->te_enabled)
		l = FLD_MOD(l, 1, 30, 30); /* TE_EN */
	else
		l = FLD_MOD(l, 1, 31, 31); /* TE_START */
	dsi_write_reg(dsidev, DSI_VC_TE(channel), l);

	/* We put SIDLEMODE to no-idle for the duration of the transfer,
	 * because DSS interrupts are not capable of waking up the CPU and the
	 * framedone interrupt could be delayed for quite a long time. I think
	 * the same goes for any DSS interrupts, but for some reason I have not
	 * seen the problem anywhere else than here.
	 */
	dispc_disable_sidle();

	dsi_perf_mark_start(dsidev);

	r = schedule_delayed_work(&dsi->framedone_timeout_work,
		msecs_to_jiffies(250));
	BUG_ON(r == 0);

	dss_mgr_set_timings(dispc_channel, &dsi->vm);

	dss_mgr_start_update(dispc_channel);

	if (dsi->te_enabled) {
		/* disable LP_RX_TO, so that we can receive TE.  Time to wait
		 * for TE is longer than the timer allows */
		REG_FLD_MOD(dsidev, DSI_TIMING2, 0, 15, 15); /* LP_RX_TO */

		dsi_vc_send_bta(dsidev, channel);

#ifdef DSI_CATCH_MISSING_TE
		mod_timer(&dsi->te_timer, jiffies + msecs_to_jiffies(250));
#endif
	}
}

#ifdef DSI_CATCH_MISSING_TE
static void dsi_te_timeout(unsigned long arg)
{
	DSSERR("TE not received for 250ms!\n");
}
#endif

static void dsi_handle_framedone(struct platform_device *dsidev, int error)
{
	struct dsi_data *dsi = dsi_get_dsidrv_data(dsidev);

	/* SIDLEMODE back to smart-idle */
	dispc_enable_sidle();

	if (dsi->te_enabled) {
		/* enable LP_RX_TO again after the TE */
		REG_FLD_MOD(dsidev, DSI_TIMING2, 1, 15, 15); /* LP_RX_TO */
	}

	dsi->framedone_callback(error, dsi->framedone_data);

	if (!error)
		dsi_perf_show(dsidev, "DISPC");
}

static void dsi_framedone_timeout_work_callback(struct work_struct *work)
{
	struct dsi_data *dsi = container_of(work, struct dsi_data,
			framedone_timeout_work.work);
	/* XXX While extremely unlikely, we could get FRAMEDONE interrupt after
	 * 250ms which would conflict with this timeout work. What should be
	 * done is first cancel the transfer on the HW, and then cancel the
	 * possibly scheduled framedone work. However, cancelling the transfer
	 * on the HW is buggy, and would probably require resetting the whole
	 * DSI */

	DSSERR("Framedone not received for 250ms!\n");

	dsi_handle_framedone(dsi->pdev, -ETIMEDOUT);
}

static void dsi_framedone_irq_callback(void *data)
{
	struct platform_device *dsidev = (struct platform_device *) data;
	struct dsi_data *dsi = dsi_get_dsidrv_data(dsidev);

	/* Note: We get FRAMEDONE when DISPC has finished sending pixels and
	 * turns itself off. However, DSI still has the pixels in its buffers,
	 * and is sending the data.
	 */

	cancel_delayed_work(&dsi->framedone_timeout_work);

	dsi_handle_framedone(dsidev, 0);
}

static int dsi_update(struct omap_dss_device *dssdev, int channel,
		void (*callback)(int, void *), void *data)
{
	struct platform_device *dsidev = dsi_get_dsidev_from_dssdev(dssdev);
	struct dsi_data *dsi = dsi_get_dsidrv_data(dsidev);
	u16 dw, dh;

	dsi_perf_mark_setup(dsidev);

	dsi->update_channel = channel;

	dsi->framedone_callback = callback;
	dsi->framedone_data = data;

	dw = dsi->vm.hactive;
	dh = dsi->vm.vactive;

#ifdef DSI_PERF_MEASURE
	dsi->update_bytes = dw * dh *
		dsi_get_pixel_size(dsi->pix_fmt) / 8;
#endif
	dsi_update_screen_dispc(dsidev);

	return 0;
}

/* Display funcs */

static int dsi_configure_dispc_clocks(struct platform_device *dsidev)
{
	struct dsi_data *dsi = dsi_get_dsidrv_data(dsidev);
	struct dispc_clock_info dispc_cinfo;
	int r;
	unsigned long fck;

	fck = dsi_get_pll_hsdiv_dispc_rate(dsidev);

	dispc_cinfo.lck_div = dsi->user_dispc_cinfo.lck_div;
	dispc_cinfo.pck_div = dsi->user_dispc_cinfo.pck_div;

	r = dispc_calc_clock_rates(fck, &dispc_cinfo);
	if (r) {
		DSSERR("Failed to calc dispc clocks\n");
		return r;
	}

	dsi->mgr_config.clock_info = dispc_cinfo;

	return 0;
}

static int dsi_display_init_dispc(struct platform_device *dsidev,
		enum omap_channel channel)
{
	struct dsi_data *dsi = dsi_get_dsidrv_data(dsidev);
	int r;

	dss_select_lcd_clk_source(channel, dsi->module_id == 0 ?
			DSS_CLK_SRC_PLL1_1 :
			DSS_CLK_SRC_PLL2_1);

	if (dsi->mode == OMAP_DSS_DSI_CMD_MODE) {
		r = dss_mgr_register_framedone_handler(channel,
				dsi_framedone_irq_callback, dsidev);
		if (r) {
			DSSERR("can't register FRAMEDONE handler\n");
			goto err;
		}

		dsi->mgr_config.stallmode = true;
		dsi->mgr_config.fifohandcheck = true;
	} else {
		dsi->mgr_config.stallmode = false;
		dsi->mgr_config.fifohandcheck = false;
	}

	/*
	 * override interlace, logic level and edge related parameters in
	 * videomode with default values
	 */
	dsi->vm.flags &= ~DISPLAY_FLAGS_INTERLACED;
	dsi->vm.flags &= ~DISPLAY_FLAGS_HSYNC_LOW;
	dsi->vm.flags |= DISPLAY_FLAGS_HSYNC_HIGH;
	dsi->vm.flags &= ~DISPLAY_FLAGS_VSYNC_LOW;
	dsi->vm.flags |= DISPLAY_FLAGS_VSYNC_HIGH;
	dsi->vm.flags &= ~DISPLAY_FLAGS_PIXDATA_NEGEDGE;
	dsi->vm.flags |= DISPLAY_FLAGS_PIXDATA_POSEDGE;
	dsi->vm.flags &= ~DISPLAY_FLAGS_DE_LOW;
	dsi->vm.flags |= DISPLAY_FLAGS_DE_HIGH;
	dsi->vm.flags &= ~DISPLAY_FLAGS_SYNC_POSEDGE;
	dsi->vm.flags |= DISPLAY_FLAGS_SYNC_NEGEDGE;

	dss_mgr_set_timings(channel, &dsi->vm);

	r = dsi_configure_dispc_clocks(dsidev);
	if (r)
		goto err1;

	dsi->mgr_config.io_pad_mode = DSS_IO_PAD_MODE_BYPASS;
	dsi->mgr_config.video_port_width =
			dsi_get_pixel_size(dsi->pix_fmt);
	dsi->mgr_config.lcden_sig_polarity = 0;

	dss_mgr_set_lcd_config(channel, &dsi->mgr_config);

	return 0;
err1:
	if (dsi->mode == OMAP_DSS_DSI_CMD_MODE)
		dss_mgr_unregister_framedone_handler(channel,
				dsi_framedone_irq_callback, dsidev);
err:
	dss_select_lcd_clk_source(channel, DSS_CLK_SRC_FCK);
	return r;
}

static void dsi_display_uninit_dispc(struct platform_device *dsidev,
		enum omap_channel channel)
{
	struct dsi_data *dsi = dsi_get_dsidrv_data(dsidev);

	if (dsi->mode == OMAP_DSS_DSI_CMD_MODE)
		dss_mgr_unregister_framedone_handler(channel,
				dsi_framedone_irq_callback, dsidev);

	dss_select_lcd_clk_source(channel, DSS_CLK_SRC_FCK);
}

static int dsi_configure_dsi_clocks(struct platform_device *dsidev)
{
	struct dsi_data *dsi = dsi_get_dsidrv_data(dsidev);
	struct dss_pll_clock_info cinfo;
	int r;

	cinfo = dsi->user_dsi_cinfo;

	r = dss_pll_set_config(&dsi->pll, &cinfo);
	if (r) {
		DSSERR("Failed to set dsi clocks\n");
		return r;
	}

	return 0;
}

static int dsi_display_init_dsi(struct platform_device *dsidev)
{
	struct dsi_data *dsi = dsi_get_dsidrv_data(dsidev);
	int r;

	r = dss_pll_enable(&dsi->pll);
	if (r)
		goto err0;

	r = dsi_configure_dsi_clocks(dsidev);
	if (r)
		goto err1;

	dss_select_dsi_clk_source(dsi->module_id, dsi->module_id == 0 ?
			DSS_CLK_SRC_PLL1_2 :
			DSS_CLK_SRC_PLL2_2);

	DSSDBG("PLL OK\n");

	r = dsi_cio_init(dsidev);
	if (r)
		goto err2;

	_dsi_print_reset_status(dsidev);

	dsi_proto_timings(dsidev);
	dsi_set_lp_clk_divisor(dsidev);

	if (1)
		_dsi_print_reset_status(dsidev);

	r = dsi_proto_config(dsidev);
	if (r)
		goto err3;

	/* enable interface */
	dsi_vc_enable(dsidev, 0, 1);
	dsi_vc_enable(dsidev, 1, 1);
	dsi_vc_enable(dsidev, 2, 1);
	dsi_vc_enable(dsidev, 3, 1);
	dsi_if_enable(dsidev, 1);
	dsi_force_tx_stop_mode_io(dsidev);

	return 0;
err3:
	dsi_cio_uninit(dsidev);
err2:
	dss_select_dsi_clk_source(dsi->module_id, DSS_CLK_SRC_FCK);
err1:
	dss_pll_disable(&dsi->pll);
err0:
	return r;
}

static void dsi_display_uninit_dsi(struct platform_device *dsidev,
		bool disconnect_lanes, bool enter_ulps)
{
	struct dsi_data *dsi = dsi_get_dsidrv_data(dsidev);

	if (enter_ulps && !dsi->ulps_enabled)
		dsi_enter_ulps(dsidev);

	/* disable interface */
	dsi_if_enable(dsidev, 0);
	dsi_vc_enable(dsidev, 0, 0);
	dsi_vc_enable(dsidev, 1, 0);
	dsi_vc_enable(dsidev, 2, 0);
	dsi_vc_enable(dsidev, 3, 0);

	dss_select_dsi_clk_source(dsi->module_id, DSS_CLK_SRC_FCK);
	dsi_cio_uninit(dsidev);
	dsi_pll_uninit(dsidev, disconnect_lanes);
}

static int dsi_display_enable(struct omap_dss_device *dssdev)
{
	struct platform_device *dsidev = dsi_get_dsidev_from_dssdev(dssdev);
	struct dsi_data *dsi = dsi_get_dsidrv_data(dsidev);
	int r = 0;

	DSSDBG("dsi_display_enable\n");

	WARN_ON(!dsi_bus_is_locked(dsidev));

	mutex_lock(&dsi->lock);

	r = dsi_runtime_get(dsidev);
	if (r)
		goto err_get_dsi;

	_dsi_initialize_irq(dsidev);

	r = dsi_display_init_dsi(dsidev);
	if (r)
		goto err_init_dsi;

	mutex_unlock(&dsi->lock);

	return 0;

err_init_dsi:
	dsi_runtime_put(dsidev);
err_get_dsi:
	mutex_unlock(&dsi->lock);
	DSSDBG("dsi_display_enable FAILED\n");
	return r;
}

static void dsi_display_disable(struct omap_dss_device *dssdev,
		bool disconnect_lanes, bool enter_ulps)
{
	struct platform_device *dsidev = dsi_get_dsidev_from_dssdev(dssdev);
	struct dsi_data *dsi = dsi_get_dsidrv_data(dsidev);

	DSSDBG("dsi_display_disable\n");

	WARN_ON(!dsi_bus_is_locked(dsidev));

	mutex_lock(&dsi->lock);

	dsi_sync_vc(dsidev, 0);
	dsi_sync_vc(dsidev, 1);
	dsi_sync_vc(dsidev, 2);
	dsi_sync_vc(dsidev, 3);

	dsi_display_uninit_dsi(dsidev, disconnect_lanes, enter_ulps);

	dsi_runtime_put(dsidev);

	mutex_unlock(&dsi->lock);
}

static int dsi_enable_te(struct omap_dss_device *dssdev, bool enable)
{
	struct platform_device *dsidev = dsi_get_dsidev_from_dssdev(dssdev);
	struct dsi_data *dsi = dsi_get_dsidrv_data(dsidev);

	dsi->te_enabled = enable;
	return 0;
}

#ifdef PRINT_VERBOSE_VM_TIMINGS
static void print_dsi_vm(const char *str,
		const struct omap_dss_dsi_videomode_timings *t)
{
	unsigned long byteclk = t->hsclk / 4;
	int bl, wc, pps, tot;

	wc = DIV_ROUND_UP(t->hact * t->bitspp, 8);
	pps = DIV_ROUND_UP(wc + 6, t->ndl); /* pixel packet size */
	bl = t->hss + t->hsa + t->hse + t->hbp + t->hfp;
	tot = bl + pps;

#define TO_DSI_T(x) ((u32)div64_u64((u64)x * 1000000000llu, byteclk))

	pr_debug("%s bck %lu, %u/%u/%u/%u/%u/%u = %u+%u = %u, "
			"%u/%u/%u/%u/%u/%u = %u + %u = %u\n",
			str,
			byteclk,
			t->hss, t->hsa, t->hse, t->hbp, pps, t->hfp,
			bl, pps, tot,
			TO_DSI_T(t->hss),
			TO_DSI_T(t->hsa),
			TO_DSI_T(t->hse),
			TO_DSI_T(t->hbp),
			TO_DSI_T(pps),
			TO_DSI_T(t->hfp),

			TO_DSI_T(bl),
			TO_DSI_T(pps),

			TO_DSI_T(tot));
#undef TO_DSI_T
}

static void print_dispc_vm(const char *str, const struct videomode *vm)
{
	unsigned long pck = vm->pixelclock;
	int hact, bl, tot;

	hact = vm->hactive;
	bl = vm->hsync_len + vm->hback_porch + vm->hfront_porch;
	tot = hact + bl;

#define TO_DISPC_T(x) ((u32)div64_u64((u64)x * 1000000000llu, pck))

	pr_debug("%s pck %lu, %u/%u/%u/%u = %u+%u = %u, "
			"%u/%u/%u/%u = %u + %u = %u\n",
			str,
			pck,
			vm->hsync_len, vm->hback_porch, hact, vm->hfront_porch,
			bl, hact, tot,
			TO_DISPC_T(vm->hsync_len),
			TO_DISPC_T(vm->hback_porch),
			TO_DISPC_T(hact),
			TO_DISPC_T(vm->hfront_porch),
			TO_DISPC_T(bl),
			TO_DISPC_T(hact),
			TO_DISPC_T(tot));
#undef TO_DISPC_T
}

/* note: this is not quite accurate */
static void print_dsi_dispc_vm(const char *str,
		const struct omap_dss_dsi_videomode_timings *t)
{
	struct videomode vm = { 0 };
	unsigned long byteclk = t->hsclk / 4;
	unsigned long pck;
	u64 dsi_tput;
	int dsi_hact, dsi_htot;

	dsi_tput = (u64)byteclk * t->ndl * 8;
	pck = (u32)div64_u64(dsi_tput, t->bitspp);
	dsi_hact = DIV_ROUND_UP(DIV_ROUND_UP(t->hact * t->bitspp, 8) + 6, t->ndl);
	dsi_htot = t->hss + t->hsa + t->hse + t->hbp + dsi_hact + t->hfp;

	vm.pixelclock = pck;
	vm.hsync_len = div64_u64((u64)(t->hsa + t->hse) * pck, byteclk);
	vm.hback_porch = div64_u64((u64)t->hbp * pck, byteclk);
	vm.hfront_porch = div64_u64((u64)t->hfp * pck, byteclk);
	vm.hactive = t->hact;

	print_dispc_vm(str, &vm);
}
#endif /* PRINT_VERBOSE_VM_TIMINGS */

static bool dsi_cm_calc_dispc_cb(int lckd, int pckd, unsigned long lck,
		unsigned long pck, void *data)
{
	struct dsi_clk_calc_ctx *ctx = data;
	struct videomode *vm = &ctx->vm;

	ctx->dispc_cinfo.lck_div = lckd;
	ctx->dispc_cinfo.pck_div = pckd;
	ctx->dispc_cinfo.lck = lck;
	ctx->dispc_cinfo.pck = pck;

	*vm = *ctx->config->vm;
	vm->pixelclock = pck;
	vm->hactive = ctx->config->vm->hactive;
	vm->vactive = ctx->config->vm->vactive;
	vm->hsync_len = vm->hfront_porch = vm->hback_porch = vm->vsync_len = 1;
	vm->vfront_porch = vm->vback_porch = 0;

	return true;
}

static bool dsi_cm_calc_hsdiv_cb(int m_dispc, unsigned long dispc,
		void *data)
{
	struct dsi_clk_calc_ctx *ctx = data;

	ctx->dsi_cinfo.mX[HSDIV_DISPC] = m_dispc;
	ctx->dsi_cinfo.clkout[HSDIV_DISPC] = dispc;

	return dispc_div_calc(dispc, ctx->req_pck_min, ctx->req_pck_max,
			dsi_cm_calc_dispc_cb, ctx);
}

static bool dsi_cm_calc_pll_cb(int n, int m, unsigned long fint,
		unsigned long clkdco, void *data)
{
	struct dsi_clk_calc_ctx *ctx = data;
	struct dsi_data *dsi = dsi_get_dsidrv_data(ctx->dsidev);

	ctx->dsi_cinfo.n = n;
	ctx->dsi_cinfo.m = m;
	ctx->dsi_cinfo.fint = fint;
	ctx->dsi_cinfo.clkdco = clkdco;

	return dss_pll_hsdiv_calc_a(ctx->pll, clkdco, ctx->req_pck_min,
			dsi->data->max_fck_freq,
			dsi_cm_calc_hsdiv_cb, ctx);
}

static bool dsi_cm_calc(struct dsi_data *dsi,
		const struct omap_dss_dsi_config *cfg,
		struct dsi_clk_calc_ctx *ctx)
{
	unsigned long clkin;
	int bitspp, ndl;
	unsigned long pll_min, pll_max;
	unsigned long pck, txbyteclk;

	clkin = clk_get_rate(dsi->pll.clkin);
	bitspp = dsi_get_pixel_size(cfg->pixel_format);
	ndl = dsi->num_lanes_used - 1;

	/*
	 * Here we should calculate minimum txbyteclk to be able to send the
	 * frame in time, and also to handle TE. That's not very simple, though,
	 * especially as we go to LP between each pixel packet due to HW
	 * "feature". So let's just estimate very roughly and multiply by 1.5.
	 */
	pck = cfg->vm->pixelclock;
	pck = pck * 3 / 2;
	txbyteclk = pck * bitspp / 8 / ndl;

	memset(ctx, 0, sizeof(*ctx));
	ctx->dsidev = dsi->pdev;
	ctx->pll = &dsi->pll;
	ctx->config = cfg;
	ctx->req_pck_min = pck;
	ctx->req_pck_nom = pck;
	ctx->req_pck_max = pck * 3 / 2;

	pll_min = max(cfg->hs_clk_min * 4, txbyteclk * 4 * 4);
	pll_max = cfg->hs_clk_max * 4;

	return dss_pll_calc_a(ctx->pll, clkin,
			pll_min, pll_max,
			dsi_cm_calc_pll_cb, ctx);
}

static bool dsi_vm_calc_blanking(struct dsi_clk_calc_ctx *ctx)
{
	struct dsi_data *dsi = dsi_get_dsidrv_data(ctx->dsidev);
	const struct omap_dss_dsi_config *cfg = ctx->config;
	int bitspp = dsi_get_pixel_size(cfg->pixel_format);
	int ndl = dsi->num_lanes_used - 1;
	unsigned long hsclk = ctx->dsi_cinfo.clkdco / 4;
	unsigned long byteclk = hsclk / 4;

	unsigned long dispc_pck, req_pck_min, req_pck_nom, req_pck_max;
	int xres;
	int panel_htot, panel_hbl; /* pixels */
	int dispc_htot, dispc_hbl; /* pixels */
	int dsi_htot, dsi_hact, dsi_hbl, hss, hse; /* byteclks */
	int hfp, hsa, hbp;
	const struct videomode *req_vm;
	struct videomode *dispc_vm;
	struct omap_dss_dsi_videomode_timings *dsi_vm;
	u64 dsi_tput, dispc_tput;

	dsi_tput = (u64)byteclk * ndl * 8;

	req_vm = cfg->vm;
	req_pck_min = ctx->req_pck_min;
	req_pck_max = ctx->req_pck_max;
	req_pck_nom = ctx->req_pck_nom;

	dispc_pck = ctx->dispc_cinfo.pck;
	dispc_tput = (u64)dispc_pck * bitspp;

	xres = req_vm->hactive;

	panel_hbl = req_vm->hfront_porch + req_vm->hback_porch +
		    req_vm->hsync_len;
	panel_htot = xres + panel_hbl;

	dsi_hact = DIV_ROUND_UP(DIV_ROUND_UP(xres * bitspp, 8) + 6, ndl);

	/*
	 * When there are no line buffers, DISPC and DSI must have the
	 * same tput. Otherwise DISPC tput needs to be higher than DSI's.
	 */
	if (dsi->line_buffer_size < xres * bitspp / 8) {
		if (dispc_tput != dsi_tput)
			return false;
	} else {
		if (dispc_tput < dsi_tput)
			return false;
	}

	/* DSI tput must be over the min requirement */
	if (dsi_tput < (u64)bitspp * req_pck_min)
		return false;

	/* When non-burst mode, DSI tput must be below max requirement. */
	if (cfg->trans_mode != OMAP_DSS_DSI_BURST_MODE) {
		if (dsi_tput > (u64)bitspp * req_pck_max)
			return false;
	}

	hss = DIV_ROUND_UP(4, ndl);

	if (cfg->trans_mode == OMAP_DSS_DSI_PULSE_MODE) {
		if (ndl == 3 && req_vm->hsync_len == 0)
			hse = 1;
		else
			hse = DIV_ROUND_UP(4, ndl);
	} else {
		hse = 0;
	}

	/* DSI htot to match the panel's nominal pck */
	dsi_htot = div64_u64((u64)panel_htot * byteclk, req_pck_nom);

	/* fail if there would be no time for blanking */
	if (dsi_htot < hss + hse + dsi_hact)
		return false;

	/* total DSI blanking needed to achieve panel's TL */
	dsi_hbl = dsi_htot - dsi_hact;

	/* DISPC htot to match the DSI TL */
	dispc_htot = div64_u64((u64)dsi_htot * dispc_pck, byteclk);

	/* verify that the DSI and DISPC TLs are the same */
	if ((u64)dsi_htot * dispc_pck != (u64)dispc_htot * byteclk)
		return false;

	dispc_hbl = dispc_htot - xres;

	/* setup DSI videomode */

	dsi_vm = &ctx->dsi_vm;
	memset(dsi_vm, 0, sizeof(*dsi_vm));

	dsi_vm->hsclk = hsclk;

	dsi_vm->ndl = ndl;
	dsi_vm->bitspp = bitspp;

	if (cfg->trans_mode != OMAP_DSS_DSI_PULSE_MODE) {
		hsa = 0;
	} else if (ndl == 3 && req_vm->hsync_len == 0) {
		hsa = 0;
	} else {
		hsa = div64_u64((u64)req_vm->hsync_len * byteclk, req_pck_nom);
		hsa = max(hsa - hse, 1);
	}

	hbp = div64_u64((u64)req_vm->hback_porch * byteclk, req_pck_nom);
	hbp = max(hbp, 1);

	hfp = dsi_hbl - (hss + hsa + hse + hbp);
	if (hfp < 1) {
		int t;
		/* we need to take cycles from hbp */

		t = 1 - hfp;
		hbp = max(hbp - t, 1);
		hfp = dsi_hbl - (hss + hsa + hse + hbp);

		if (hfp < 1 && hsa > 0) {
			/* we need to take cycles from hsa */
			t = 1 - hfp;
			hsa = max(hsa - t, 1);
			hfp = dsi_hbl - (hss + hsa + hse + hbp);
		}
	}

	if (hfp < 1)
		return false;

	dsi_vm->hss = hss;
	dsi_vm->hsa = hsa;
	dsi_vm->hse = hse;
	dsi_vm->hbp = hbp;
	dsi_vm->hact = xres;
	dsi_vm->hfp = hfp;

	dsi_vm->vsa = req_vm->vsync_len;
	dsi_vm->vbp = req_vm->vback_porch;
	dsi_vm->vact = req_vm->vactive;
	dsi_vm->vfp = req_vm->vfront_porch;

	dsi_vm->trans_mode = cfg->trans_mode;

	dsi_vm->blanking_mode = 0;
	dsi_vm->hsa_blanking_mode = 1;
	dsi_vm->hfp_blanking_mode = 1;
	dsi_vm->hbp_blanking_mode = 1;

	dsi_vm->ddr_clk_always_on = cfg->ddr_clk_always_on;
	dsi_vm->window_sync = 4;

	/* setup DISPC videomode */

	dispc_vm = &ctx->vm;
	*dispc_vm = *req_vm;
	dispc_vm->pixelclock = dispc_pck;

	if (cfg->trans_mode == OMAP_DSS_DSI_PULSE_MODE) {
		hsa = div64_u64((u64)req_vm->hsync_len * dispc_pck,
				req_pck_nom);
		hsa = max(hsa, 1);
	} else {
		hsa = 1;
	}

	hbp = div64_u64((u64)req_vm->hback_porch * dispc_pck, req_pck_nom);
	hbp = max(hbp, 1);

	hfp = dispc_hbl - hsa - hbp;
	if (hfp < 1) {
		int t;
		/* we need to take cycles from hbp */

		t = 1 - hfp;
		hbp = max(hbp - t, 1);
		hfp = dispc_hbl - hsa - hbp;

		if (hfp < 1) {
			/* we need to take cycles from hsa */
			t = 1 - hfp;
			hsa = max(hsa - t, 1);
			hfp = dispc_hbl - hsa - hbp;
		}
	}

	if (hfp < 1)
		return false;

	dispc_vm->hfront_porch = hfp;
	dispc_vm->hsync_len = hsa;
	dispc_vm->hback_porch = hbp;

	return true;
}


static bool dsi_vm_calc_dispc_cb(int lckd, int pckd, unsigned long lck,
		unsigned long pck, void *data)
{
	struct dsi_clk_calc_ctx *ctx = data;

	ctx->dispc_cinfo.lck_div = lckd;
	ctx->dispc_cinfo.pck_div = pckd;
	ctx->dispc_cinfo.lck = lck;
	ctx->dispc_cinfo.pck = pck;

	if (dsi_vm_calc_blanking(ctx) == false)
		return false;

#ifdef PRINT_VERBOSE_VM_TIMINGS
	print_dispc_vm("dispc", &ctx->vm);
	print_dsi_vm("dsi  ", &ctx->dsi_vm);
	print_dispc_vm("req  ", ctx->config->vm);
	print_dsi_dispc_vm("act  ", &ctx->dsi_vm);
#endif

	return true;
}

static bool dsi_vm_calc_hsdiv_cb(int m_dispc, unsigned long dispc,
		void *data)
{
	struct dsi_clk_calc_ctx *ctx = data;
	unsigned long pck_max;

	ctx->dsi_cinfo.mX[HSDIV_DISPC] = m_dispc;
	ctx->dsi_cinfo.clkout[HSDIV_DISPC] = dispc;

	/*
	 * In burst mode we can let the dispc pck be arbitrarily high, but it
	 * limits our scaling abilities. So for now, don't aim too high.
	 */

	if (ctx->config->trans_mode == OMAP_DSS_DSI_BURST_MODE)
		pck_max = ctx->req_pck_max + 10000000;
	else
		pck_max = ctx->req_pck_max;

	return dispc_div_calc(dispc, ctx->req_pck_min, pck_max,
			dsi_vm_calc_dispc_cb, ctx);
}

static bool dsi_vm_calc_pll_cb(int n, int m, unsigned long fint,
		unsigned long clkdco, void *data)
{
	struct dsi_clk_calc_ctx *ctx = data;
	struct dsi_data *dsi = dsi_get_dsidrv_data(ctx->dsidev);

	ctx->dsi_cinfo.n = n;
	ctx->dsi_cinfo.m = m;
	ctx->dsi_cinfo.fint = fint;
	ctx->dsi_cinfo.clkdco = clkdco;

	return dss_pll_hsdiv_calc_a(ctx->pll, clkdco, ctx->req_pck_min,
			dsi->data->max_fck_freq,
			dsi_vm_calc_hsdiv_cb, ctx);
}

static bool dsi_vm_calc(struct dsi_data *dsi,
		const struct omap_dss_dsi_config *cfg,
		struct dsi_clk_calc_ctx *ctx)
{
	const struct videomode *vm = cfg->vm;
	unsigned long clkin;
	unsigned long pll_min;
	unsigned long pll_max;
	int ndl = dsi->num_lanes_used - 1;
	int bitspp = dsi_get_pixel_size(cfg->pixel_format);
	unsigned long byteclk_min;

	clkin = clk_get_rate(dsi->pll.clkin);

	memset(ctx, 0, sizeof(*ctx));
	ctx->dsidev = dsi->pdev;
	ctx->pll = &dsi->pll;
	ctx->config = cfg;

	/* these limits should come from the panel driver */
	ctx->req_pck_min = vm->pixelclock - 1000;
	ctx->req_pck_nom = vm->pixelclock;
	ctx->req_pck_max = vm->pixelclock + 1000;

	byteclk_min = div64_u64((u64)ctx->req_pck_min * bitspp, ndl * 8);
	pll_min = max(cfg->hs_clk_min * 4, byteclk_min * 4 * 4);

	if (cfg->trans_mode == OMAP_DSS_DSI_BURST_MODE) {
		pll_max = cfg->hs_clk_max * 4;
	} else {
		unsigned long byteclk_max;
		byteclk_max = div64_u64((u64)ctx->req_pck_max * bitspp,
				ndl * 8);

		pll_max = byteclk_max * 4 * 4;
	}

	return dss_pll_calc_a(ctx->pll, clkin,
			pll_min, pll_max,
			dsi_vm_calc_pll_cb, ctx);
}

static int dsi_set_config(struct omap_dss_device *dssdev,
		const struct omap_dss_dsi_config *config)
{
	struct platform_device *dsidev = dsi_get_dsidev_from_dssdev(dssdev);
	struct dsi_data *dsi = dsi_get_dsidrv_data(dsidev);
	struct dsi_clk_calc_ctx ctx;
	bool ok;
	int r;

	mutex_lock(&dsi->lock);

	dsi->pix_fmt = config->pixel_format;
	dsi->mode = config->mode;

	if (config->mode == OMAP_DSS_DSI_VIDEO_MODE)
		ok = dsi_vm_calc(dsi, config, &ctx);
	else
		ok = dsi_cm_calc(dsi, config, &ctx);

	if (!ok) {
		DSSERR("failed to find suitable DSI clock settings\n");
		r = -EINVAL;
		goto err;
	}

	dsi_pll_calc_dsi_fck(dsi, &ctx.dsi_cinfo);

	r = dsi_lp_clock_calc(ctx.dsi_cinfo.clkout[HSDIV_DSI],
		config->lp_clk_min, config->lp_clk_max, &dsi->user_lp_cinfo);
	if (r) {
		DSSERR("failed to find suitable DSI LP clock settings\n");
		goto err;
	}

	dsi->user_dsi_cinfo = ctx.dsi_cinfo;
	dsi->user_dispc_cinfo = ctx.dispc_cinfo;

	dsi->vm = ctx.vm;
	dsi->vm_timings = ctx.dsi_vm;

	mutex_unlock(&dsi->lock);

	return 0;
err:
	mutex_unlock(&dsi->lock);

	return r;
}

/*
 * Return a hardcoded channel for the DSI output. This should work for
 * current use cases, but this can be later expanded to either resolve
 * the channel in some more dynamic manner, or get the channel as a user
 * parameter.
 */
static enum omap_channel dsi_get_channel(struct dsi_data *dsi)
{
	switch (dsi->data->model) {
	case DSI_MODEL_OMAP3:
		return OMAP_DSS_CHANNEL_LCD;

	case DSI_MODEL_OMAP4:
		switch (dsi->module_id) {
		case 0:
			return OMAP_DSS_CHANNEL_LCD;
		case 1:
			return OMAP_DSS_CHANNEL_LCD2;
		default:
			DSSWARN("unsupported module id\n");
			return OMAP_DSS_CHANNEL_LCD;
		}

	case DSI_MODEL_OMAP5:
		switch (dsi->module_id) {
		case 0:
			return OMAP_DSS_CHANNEL_LCD;
		case 1:
			return OMAP_DSS_CHANNEL_LCD3;
		default:
			DSSWARN("unsupported module id\n");
			return OMAP_DSS_CHANNEL_LCD;
		}

	default:
		DSSWARN("unsupported DSS version\n");
		return OMAP_DSS_CHANNEL_LCD;
	}
}

static int dsi_request_vc(struct omap_dss_device *dssdev, int *channel)
{
	struct platform_device *dsidev = dsi_get_dsidev_from_dssdev(dssdev);
	struct dsi_data *dsi = dsi_get_dsidrv_data(dsidev);
	int i;

	for (i = 0; i < ARRAY_SIZE(dsi->vc); i++) {
		if (!dsi->vc[i].dssdev) {
			dsi->vc[i].dssdev = dssdev;
			*channel = i;
			return 0;
		}
	}

	DSSERR("cannot get VC for display %s", dssdev->name);
	return -ENOSPC;
}

static int dsi_set_vc_id(struct omap_dss_device *dssdev, int channel, int vc_id)
{
	struct platform_device *dsidev = dsi_get_dsidev_from_dssdev(dssdev);
	struct dsi_data *dsi = dsi_get_dsidrv_data(dsidev);

	if (vc_id < 0 || vc_id > 3) {
		DSSERR("VC ID out of range\n");
		return -EINVAL;
	}

	if (channel < 0 || channel > 3) {
		DSSERR("Virtual Channel out of range\n");
		return -EINVAL;
	}

	if (dsi->vc[channel].dssdev != dssdev) {
		DSSERR("Virtual Channel not allocated to display %s\n",
			dssdev->name);
		return -EINVAL;
	}

	dsi->vc[channel].vc_id = vc_id;

	return 0;
}

static void dsi_release_vc(struct omap_dss_device *dssdev, int channel)
{
	struct platform_device *dsidev = dsi_get_dsidev_from_dssdev(dssdev);
	struct dsi_data *dsi = dsi_get_dsidrv_data(dsidev);

	if ((channel >= 0 && channel <= 3) &&
		dsi->vc[channel].dssdev == dssdev) {
		dsi->vc[channel].dssdev = NULL;
		dsi->vc[channel].vc_id = 0;
	}
}


static int dsi_get_clocks(struct platform_device *dsidev)
{
	struct dsi_data *dsi = dsi_get_dsidrv_data(dsidev);
	struct clk *clk;

	clk = devm_clk_get(&dsidev->dev, "fck");
	if (IS_ERR(clk)) {
		DSSERR("can't get fck\n");
		return PTR_ERR(clk);
	}

	dsi->dss_clk = clk;

	return 0;
}

static int dsi_connect(struct omap_dss_device *dssdev,
		struct omap_dss_device *dst)
{
	struct platform_device *dsidev = dsi_get_dsidev_from_dssdev(dssdev);
	enum omap_channel dispc_channel = dssdev->dispc_channel;
	int r;

	r = dsi_regulator_init(dsidev);
	if (r)
		return r;

	r = dss_mgr_connect(dispc_channel, dssdev);
	if (r)
		return r;

	r = omapdss_output_set_device(dssdev, dst);
	if (r) {
		DSSERR("failed to connect output to new device: %s\n",
				dssdev->name);
		dss_mgr_disconnect(dispc_channel, dssdev);
		return r;
	}

	return 0;
}

static void dsi_disconnect(struct omap_dss_device *dssdev,
		struct omap_dss_device *dst)
{
	enum omap_channel dispc_channel = dssdev->dispc_channel;

	WARN_ON(dst != dssdev->dst);

	if (dst != dssdev->dst)
		return;

	omapdss_output_unset_device(dssdev);

	dss_mgr_disconnect(dispc_channel, dssdev);
}

static const struct omapdss_dsi_ops dsi_ops = {
	.connect = dsi_connect,
	.disconnect = dsi_disconnect,

	.bus_lock = dsi_bus_lock,
	.bus_unlock = dsi_bus_unlock,

	.enable = dsi_display_enable,
	.disable = dsi_display_disable,

	.enable_hs = dsi_vc_enable_hs,

	.configure_pins = dsi_configure_pins,
	.set_config = dsi_set_config,

	.enable_video_output = dsi_enable_video_output,
	.disable_video_output = dsi_disable_video_output,

	.update = dsi_update,

	.enable_te = dsi_enable_te,

	.request_vc = dsi_request_vc,
	.set_vc_id = dsi_set_vc_id,
	.release_vc = dsi_release_vc,

	.dcs_write = dsi_vc_dcs_write,
	.dcs_write_nosync = dsi_vc_dcs_write_nosync,
	.dcs_read = dsi_vc_dcs_read,

	.gen_write = dsi_vc_generic_write,
	.gen_write_nosync = dsi_vc_generic_write_nosync,
	.gen_read = dsi_vc_generic_read,

	.bta_sync = dsi_vc_send_bta_sync,

	.set_max_rx_packet_size = dsi_vc_set_max_rx_packet_size,
};

static void dsi_init_output(struct platform_device *dsidev)
{
	struct dsi_data *dsi = dsi_get_dsidrv_data(dsidev);
	struct omap_dss_device *out = &dsi->output;

	out->dev = &dsidev->dev;
	out->id = dsi->module_id == 0 ?
			OMAP_DSS_OUTPUT_DSI1 : OMAP_DSS_OUTPUT_DSI2;

	out->output_type = OMAP_DISPLAY_TYPE_DSI;
	out->name = dsi->module_id == 0 ? "dsi.0" : "dsi.1";
	out->dispc_channel = dsi_get_channel(dsi);
	out->ops.dsi = &dsi_ops;
	out->owner = THIS_MODULE;

	omapdss_register_output(out);
}

static void dsi_uninit_output(struct platform_device *dsidev)
{
	struct dsi_data *dsi = dsi_get_dsidrv_data(dsidev);
	struct omap_dss_device *out = &dsi->output;

	omapdss_unregister_output(out);
}

static int dsi_probe_of(struct platform_device *pdev)
{
	struct device_node *node = pdev->dev.of_node;
	struct dsi_data *dsi = dsi_get_dsidrv_data(pdev);
	struct property *prop;
	u32 lane_arr[10];
	int len, num_pins;
	int r, i;
	struct device_node *ep;
	struct omap_dsi_pin_config pin_cfg;

	ep = of_graph_get_endpoint_by_regs(node, 0, 0);
	if (!ep)
		return 0;

	prop = of_find_property(ep, "lanes", &len);
	if (prop == NULL) {
		dev_err(&pdev->dev, "failed to find lane data\n");
		r = -EINVAL;
		goto err;
	}

	num_pins = len / sizeof(u32);

	if (num_pins < 4 || num_pins % 2 != 0 ||
		num_pins > dsi->num_lanes_supported * 2) {
		dev_err(&pdev->dev, "bad number of lanes\n");
		r = -EINVAL;
		goto err;
	}

	r = of_property_read_u32_array(ep, "lanes", lane_arr, num_pins);
	if (r) {
		dev_err(&pdev->dev, "failed to read lane data\n");
		goto err;
	}

	pin_cfg.num_pins = num_pins;
	for (i = 0; i < num_pins; ++i)
		pin_cfg.pins[i] = (int)lane_arr[i];

	r = dsi_configure_pins(&dsi->output, &pin_cfg);
	if (r) {
		dev_err(&pdev->dev, "failed to configure pins");
		goto err;
	}

	of_node_put(ep);

	return 0;

err:
	of_node_put(ep);
	return r;
}

static const struct dss_pll_ops dsi_pll_ops = {
	.enable = dsi_pll_enable,
	.disable = dsi_pll_disable,
	.set_config = dss_pll_write_config_type_a,
};

static const struct dss_pll_hw dss_omap3_dsi_pll_hw = {
	.type = DSS_PLL_TYPE_A,

	.n_max = (1 << 7) - 1,
	.m_max = (1 << 11) - 1,
	.mX_max = (1 << 4) - 1,
	.fint_min = 750000,
	.fint_max = 2100000,
	.clkdco_low = 1000000000,
	.clkdco_max = 1800000000,

	.n_msb = 7,
	.n_lsb = 1,
	.m_msb = 18,
	.m_lsb = 8,

	.mX_msb[0] = 22,
	.mX_lsb[0] = 19,
	.mX_msb[1] = 26,
	.mX_lsb[1] = 23,

	.has_stopmode = true,
	.has_freqsel = true,
	.has_selfreqdco = false,
	.has_refsel = false,
};

static const struct dss_pll_hw dss_omap4_dsi_pll_hw = {
	.type = DSS_PLL_TYPE_A,

	.n_max = (1 << 8) - 1,
	.m_max = (1 << 12) - 1,
	.mX_max = (1 << 5) - 1,
	.fint_min = 500000,
	.fint_max = 2500000,
	.clkdco_low = 1000000000,
	.clkdco_max = 1800000000,

	.n_msb = 8,
	.n_lsb = 1,
	.m_msb = 20,
	.m_lsb = 9,

	.mX_msb[0] = 25,
	.mX_lsb[0] = 21,
	.mX_msb[1] = 30,
	.mX_lsb[1] = 26,

	.has_stopmode = true,
	.has_freqsel = false,
	.has_selfreqdco = false,
	.has_refsel = false,
};

static const struct dss_pll_hw dss_omap5_dsi_pll_hw = {
	.type = DSS_PLL_TYPE_A,

	.n_max = (1 << 8) - 1,
	.m_max = (1 << 12) - 1,
	.mX_max = (1 << 5) - 1,
	.fint_min = 150000,
	.fint_max = 52000000,
	.clkdco_low = 1000000000,
	.clkdco_max = 1800000000,

	.n_msb = 8,
	.n_lsb = 1,
	.m_msb = 20,
	.m_lsb = 9,

	.mX_msb[0] = 25,
	.mX_lsb[0] = 21,
	.mX_msb[1] = 30,
	.mX_lsb[1] = 26,

	.has_stopmode = true,
	.has_freqsel = false,
	.has_selfreqdco = true,
	.has_refsel = true,
};

static int dsi_init_pll_data(struct platform_device *dsidev)
{
	struct dsi_data *dsi = dsi_get_dsidrv_data(dsidev);
	struct dss_pll *pll = &dsi->pll;
	struct clk *clk;
	int r;

	clk = devm_clk_get(&dsidev->dev, "sys_clk");
	if (IS_ERR(clk)) {
		DSSERR("can't get sys_clk\n");
		return PTR_ERR(clk);
	}

	pll->name = dsi->module_id == 0 ? "dsi0" : "dsi1";
	pll->id = dsi->module_id == 0 ? DSS_PLL_DSI1 : DSS_PLL_DSI2;
	pll->clkin = clk;
	pll->base = dsi->pll_base;
	pll->hw = dsi->data->pll_hw;
	pll->ops = &dsi_pll_ops;

	r = dss_pll_register(pll);
	if (r)
		return r;

	return 0;
}

/* DSI1 HW IP initialisation */
static const struct dsi_of_data dsi_of_data_omap34xx = {
	.model = DSI_MODEL_OMAP3,
	.pll_hw = &dss_omap3_dsi_pll_hw,
	.modules = (const struct dsi_module_id_data[]) {
		{ .address = 0x4804fc00, .id = 0, },
		{ },
	},
	.max_fck_freq = 173000000,
	.max_pll_lpdiv = (1 << 13) - 1,
	.quirks = DSI_QUIRK_REVERSE_TXCLKESC,
};

static const struct dsi_of_data dsi_of_data_omap36xx = {
	.model = DSI_MODEL_OMAP3,
	.pll_hw = &dss_omap3_dsi_pll_hw,
	.modules = (const struct dsi_module_id_data[]) {
		{ .address = 0x4804fc00, .id = 0, },
		{ },
	},
	.max_fck_freq = 173000000,
	.max_pll_lpdiv = (1 << 13) - 1,
	.quirks = DSI_QUIRK_PLL_PWR_BUG,
};

static const struct dsi_of_data dsi_of_data_omap4 = {
	.model = DSI_MODEL_OMAP4,
	.pll_hw = &dss_omap4_dsi_pll_hw,
	.modules = (const struct dsi_module_id_data[]) {
		{ .address = 0x58004000, .id = 0, },
		{ .address = 0x58005000, .id = 1, },
		{ },
	},
	.max_fck_freq = 170000000,
	.max_pll_lpdiv = (1 << 13) - 1,
	.quirks = DSI_QUIRK_DCS_CMD_CONFIG_VC | DSI_QUIRK_VC_OCP_WIDTH
		| DSI_QUIRK_GNQ,
};

static const struct dsi_of_data dsi_of_data_omap5 = {
	.model = DSI_MODEL_OMAP5,
	.pll_hw = &dss_omap5_dsi_pll_hw,
	.modules = (const struct dsi_module_id_data[]) {
		{ .address = 0x58004000, .id = 0, },
		{ .address = 0x58009000, .id = 1, },
		{ },
	},
	.max_fck_freq = 209250000,
	.max_pll_lpdiv = (1 << 13) - 1,
	.quirks = DSI_QUIRK_DCS_CMD_CONFIG_VC | DSI_QUIRK_VC_OCP_WIDTH
		| DSI_QUIRK_GNQ | DSI_QUIRK_PHY_DCC,
};

static const struct of_device_id dsi_of_match[] = {
	{ .compatible = "ti,omap3-dsi", .data = &dsi_of_data_omap36xx, },
	{ .compatible = "ti,omap4-dsi", .data = &dsi_of_data_omap4, },
	{ .compatible = "ti,omap5-dsi", .data = &dsi_of_data_omap5, },
	{},
};

static const struct soc_device_attribute dsi_soc_devices[] = {
	{ .machine = "OMAP3[45]*",	.data = &dsi_of_data_omap34xx },
	{ .machine = "AM35*",		.data = &dsi_of_data_omap34xx },
	{ /* sentinel */ }
};
static int dsi_bind(struct device *dev, struct device *master, void *data)
{
	struct platform_device *dsidev = to_platform_device(dev);
<<<<<<< HEAD
=======
	const struct soc_device_attribute *soc;
>>>>>>> bb176f67
	const struct dsi_module_id_data *d;
	u32 rev;
	int r, i;
	struct dsi_data *dsi;
	struct resource *dsi_mem;
	struct resource *res;

	dsi = devm_kzalloc(&dsidev->dev, sizeof(*dsi), GFP_KERNEL);
	if (!dsi)
		return -ENOMEM;

	dsi->pdev = dsidev;
	dev_set_drvdata(&dsidev->dev, dsi);

	spin_lock_init(&dsi->irq_lock);
	spin_lock_init(&dsi->errors_lock);
	dsi->errors = 0;

#ifdef CONFIG_OMAP2_DSS_COLLECT_IRQ_STATS
	spin_lock_init(&dsi->irq_stats_lock);
	dsi->irq_stats.last_reset = jiffies;
#endif

	mutex_init(&dsi->lock);
	sema_init(&dsi->bus_lock, 1);

	INIT_DEFERRABLE_WORK(&dsi->framedone_timeout_work,
			     dsi_framedone_timeout_work_callback);

#ifdef DSI_CATCH_MISSING_TE
	init_timer(&dsi->te_timer);
	dsi->te_timer.function = dsi_te_timeout;
	dsi->te_timer.data = 0;
#endif

	dsi_mem = platform_get_resource_byname(dsidev, IORESOURCE_MEM, "proto");
	dsi->proto_base = devm_ioremap_resource(&dsidev->dev, dsi_mem);
	if (IS_ERR(dsi->proto_base))
		return PTR_ERR(dsi->proto_base);

	res = platform_get_resource_byname(dsidev, IORESOURCE_MEM, "phy");
	dsi->phy_base = devm_ioremap_resource(&dsidev->dev, res);
	if (IS_ERR(dsi->phy_base))
		return PTR_ERR(dsi->phy_base);

	res = platform_get_resource_byname(dsidev, IORESOURCE_MEM, "pll");
	dsi->pll_base = devm_ioremap_resource(&dsidev->dev, res);
	if (IS_ERR(dsi->pll_base))
		return PTR_ERR(dsi->pll_base);

	dsi->irq = platform_get_irq(dsi->pdev, 0);
	if (dsi->irq < 0) {
		DSSERR("platform_get_irq failed\n");
		return -ENODEV;
	}

	r = devm_request_irq(&dsidev->dev, dsi->irq, omap_dsi_irq_handler,
			     IRQF_SHARED, dev_name(&dsidev->dev), dsi->pdev);
	if (r < 0) {
		DSSERR("request_irq failed\n");
		return r;
	}

<<<<<<< HEAD
	d = of_match_node(dsi_of_match, dsidev->dev.of_node)->data;
	while (d->address != 0 && d->address != dsi_mem->start)
		d++;

	if (d->address == 0) {
		DSSERR("unsupported DSI module\n");
		return -ENODEV;
=======
	soc = soc_device_match(dsi_soc_devices);
	if (soc)
		dsi->data = soc->data;
	else
		dsi->data = of_match_node(dsi_of_match, dev->of_node)->data;

	d = dsi->data->modules;
	while (d->address != 0 && d->address != dsi_mem->start)
		d++;

	if (d->address == 0) {
		DSSERR("unsupported DSI module\n");
		return -ENODEV;
	}

	dsi->module_id = d->id;

	if (dsi->data->model == DSI_MODEL_OMAP4 ||
	    dsi->data->model == DSI_MODEL_OMAP5) {
		struct device_node *np;

		/*
		 * The OMAP4/5 display DT bindings don't reference the padconf
		 * syscon. Our only option to retrieve it is to find it by name.
		 */
		np = of_find_node_by_name(NULL,
			dsi->data->model == DSI_MODEL_OMAP4 ?
			"omap4_padconf_global" : "omap5_padconf_global");
		if (!np)
			return -ENODEV;

		dsi->syscon = syscon_node_to_regmap(np);
		of_node_put(np);
>>>>>>> bb176f67
	}

	dsi->module_id = d->id;

	/* DSI VCs initialization */
	for (i = 0; i < ARRAY_SIZE(dsi->vc); i++) {
		dsi->vc[i].source = DSI_VC_SOURCE_L4;
		dsi->vc[i].dssdev = NULL;
		dsi->vc[i].vc_id = 0;
	}

	r = dsi_get_clocks(dsidev);
	if (r)
		return r;

	dsi_init_pll_data(dsidev);

	pm_runtime_enable(&dsidev->dev);

	r = dsi_runtime_get(dsidev);
	if (r)
		goto err_runtime_get;

	rev = dsi_read_reg(dsidev, DSI_REVISION);
	dev_dbg(&dsidev->dev, "OMAP DSI rev %d.%d\n",
	       FLD_GET(rev, 7, 4), FLD_GET(rev, 3, 0));

	/* DSI on OMAP3 doesn't have register DSI_GNQ, set number
	 * of data to 3 by default */
	if (dsi->data->quirks & DSI_QUIRK_GNQ)
		/* NB_DATA_LANES */
		dsi->num_lanes_supported = 1 + REG_GET(dsidev, DSI_GNQ, 11, 9);
	else
		dsi->num_lanes_supported = 3;

	dsi->line_buffer_size = dsi_get_line_buf_size(dsidev);

	dsi_init_output(dsidev);

	r = dsi_probe_of(dsidev);
	if (r) {
		DSSERR("Invalid DSI DT data\n");
		goto err_probe_of;
	}

	r = of_platform_populate(dsidev->dev.of_node, NULL, NULL, &dsidev->dev);
	if (r)
		DSSERR("Failed to populate DSI child devices: %d\n", r);

	dsi_runtime_put(dsidev);

	if (dsi->module_id == 0)
		dss_debugfs_create_file("dsi1_regs", dsi1_dump_regs);
	else if (dsi->module_id == 1)
		dss_debugfs_create_file("dsi2_regs", dsi2_dump_regs);

#ifdef CONFIG_OMAP2_DSS_COLLECT_IRQ_STATS
	if (dsi->module_id == 0)
		dss_debugfs_create_file("dsi1_irqs", dsi1_dump_irqs);
	else if (dsi->module_id == 1)
		dss_debugfs_create_file("dsi2_irqs", dsi2_dump_irqs);
#endif

	return 0;

err_probe_of:
	dsi_uninit_output(dsidev);
	dsi_runtime_put(dsidev);

err_runtime_get:
	pm_runtime_disable(&dsidev->dev);
	return r;
}

static void dsi_unbind(struct device *dev, struct device *master, void *data)
{
	struct platform_device *dsidev = to_platform_device(dev);
	struct dsi_data *dsi = dsi_get_dsidrv_data(dsidev);

	of_platform_depopulate(&dsidev->dev);

	WARN_ON(dsi->scp_clk_refcount > 0);

	dss_pll_unregister(&dsi->pll);

	dsi_uninit_output(dsidev);

	pm_runtime_disable(&dsidev->dev);

	if (dsi->vdds_dsi_reg != NULL && dsi->vdds_dsi_enabled) {
		regulator_disable(dsi->vdds_dsi_reg);
		dsi->vdds_dsi_enabled = false;
	}
}

static const struct component_ops dsi_component_ops = {
	.bind	= dsi_bind,
	.unbind	= dsi_unbind,
};

static int dsi_probe(struct platform_device *pdev)
{
	return component_add(&pdev->dev, &dsi_component_ops);
}

static int dsi_remove(struct platform_device *pdev)
{
	component_del(&pdev->dev, &dsi_component_ops);
	return 0;
}

static int dsi_runtime_suspend(struct device *dev)
{
	struct platform_device *pdev = to_platform_device(dev);
	struct dsi_data *dsi = dsi_get_dsidrv_data(pdev);

	dsi->is_enabled = false;
	/* ensure the irq handler sees the is_enabled value */
	smp_wmb();
	/* wait for current handler to finish before turning the DSI off */
	synchronize_irq(dsi->irq);

	dispc_runtime_put();

	return 0;
}

static int dsi_runtime_resume(struct device *dev)
{
	struct platform_device *pdev = to_platform_device(dev);
	struct dsi_data *dsi = dsi_get_dsidrv_data(pdev);
	int r;

	r = dispc_runtime_get();
	if (r)
		return r;

	dsi->is_enabled = true;
	/* ensure the irq handler sees the is_enabled value */
	smp_wmb();

	return 0;
}

static const struct dev_pm_ops dsi_pm_ops = {
	.runtime_suspend = dsi_runtime_suspend,
	.runtime_resume = dsi_runtime_resume,
};

static struct platform_driver omap_dsihw_driver = {
	.probe		= dsi_probe,
	.remove		= dsi_remove,
	.driver         = {
		.name   = "omapdss_dsi",
		.pm	= &dsi_pm_ops,
		.of_match_table = dsi_of_match,
		.suppress_bind_attrs = true,
	},
};

int __init dsi_init_platform_driver(void)
{
	return platform_driver_register(&omap_dsihw_driver);
}

void dsi_uninit_platform_driver(void)
{
	platform_driver_unregister(&omap_dsihw_driver);
}<|MERGE_RESOLUTION|>--- conflicted
+++ resolved
@@ -5418,10 +5418,7 @@
 static int dsi_bind(struct device *dev, struct device *master, void *data)
 {
 	struct platform_device *dsidev = to_platform_device(dev);
-<<<<<<< HEAD
-=======
 	const struct soc_device_attribute *soc;
->>>>>>> bb176f67
 	const struct dsi_module_id_data *d;
 	u32 rev;
 	int r, i;
@@ -5485,15 +5482,6 @@
 		return r;
 	}
 
-<<<<<<< HEAD
-	d = of_match_node(dsi_of_match, dsidev->dev.of_node)->data;
-	while (d->address != 0 && d->address != dsi_mem->start)
-		d++;
-
-	if (d->address == 0) {
-		DSSERR("unsupported DSI module\n");
-		return -ENODEV;
-=======
 	soc = soc_device_match(dsi_soc_devices);
 	if (soc)
 		dsi->data = soc->data;
@@ -5527,10 +5515,7 @@
 
 		dsi->syscon = syscon_node_to_regmap(np);
 		of_node_put(np);
->>>>>>> bb176f67
-	}
-
-	dsi->module_id = d->id;
+	}
 
 	/* DSI VCs initialization */
 	for (i = 0; i < ARRAY_SIZE(dsi->vc); i++) {
