--- conflicted
+++ resolved
@@ -306,11 +306,7 @@
 	return error;
 }
 
-<<<<<<< HEAD
-static void w1_cn_callback(struct cn_msg *msg)
-=======
 static void w1_cn_callback(struct cn_msg *msg, struct netlink_skb_parms *nsp)
->>>>>>> ad1cd745
 {
 	struct w1_netlink_msg *m = (struct w1_netlink_msg *)(msg + 1);
 	struct w1_netlink_cmd *cmd;
