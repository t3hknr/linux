--- conflicted
+++ resolved
@@ -147,7 +147,6 @@
 }
 
 static int cros_ec_keyb_get_state(struct cros_ec_keyb *ckdev, uint8_t *kb_state)
-<<<<<<< HEAD
 {
 	struct cros_ec_command msg = {
 		.version = 0,
@@ -196,55 +195,6 @@
 	struct cros_ec_device *ec = ckdev->ec;
 
 	free_irq(ec->irq, ckdev);
-=======
-{
-	struct cros_ec_command msg = {
-		.version = 0,
-		.command = EC_CMD_MKBP_STATE,
-		.outdata = NULL,
-		.outsize = 0,
-		.indata = kb_state,
-		.insize = ckdev->cols,
-	};
-
-	return ckdev->ec->cmd_xfer(ckdev->ec, &msg);
-}
-
-static irqreturn_t cros_ec_keyb_irq(int irq, void *data)
-{
-	struct cros_ec_keyb *ckdev = data;
-	struct cros_ec_device *ec = ckdev->ec;
-	int ret;
-	uint8_t kb_state[ckdev->cols];
-
-	if (device_may_wakeup(ec->dev))
-		pm_wakeup_event(ec->dev, 0);
-
-	ret = cros_ec_keyb_get_state(ckdev, kb_state);
-	if (ret >= 0)
-		cros_ec_keyb_process(ckdev, kb_state, ret);
-	else
-		dev_err(ec->dev, "failed to get keyboard state: %d\n", ret);
-
-	return IRQ_HANDLED;
-}
-
-static int cros_ec_keyb_open(struct input_dev *dev)
-{
-	struct cros_ec_keyb *ckdev = input_get_drvdata(dev);
-	struct cros_ec_device *ec = ckdev->ec;
-
-	return request_threaded_irq(ec->irq, NULL, cros_ec_keyb_irq,
-					IRQF_TRIGGER_LOW | IRQF_ONESHOT,
-					"cros_ec_keyb", ckdev);
-}
-
-static void cros_ec_keyb_close(struct input_dev *dev)
-{
-	struct cros_ec_keyb *ckdev = input_get_drvdata(dev);
-	struct cros_ec_device *ec = ckdev->ec;
-
-	free_irq(ec->irq, ckdev);
 }
 
 /*
@@ -269,7 +219,6 @@
 		dev_dbg(ckdev->dev, "valid_keys[%02d] = 0x%02x\n",
 			col, ckdev->valid_keys[col]);
 	}
->>>>>>> 447a8b85
 }
 
 static int cros_ec_keyb_probe(struct platform_device *pdev)
