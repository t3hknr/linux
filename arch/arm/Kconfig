--- conflicted
+++ resolved
@@ -1174,6 +1174,17 @@
 	  tables. The workaround changes the TLB flushing routines to invalidate
 	  entries regardless of the ASID.
 
+config PL310_ERRATA_727915
+	bool "Background Clean & Invalidate by Way operation can cause data corruption"
+	depends on CACHE_L2X0
+	help
+	  PL310 implements the Clean & Invalidate by Way L2 cache maintenance
+	  operation (offset 0x7FC). This operation runs in background so that
+	  PL310 can handle normal accesses while it is in progress. Under very
+	  rare circumstances, due to this erratum, write data can be lost when
+	  PL310 treats a cacheable write transaction during a Clean &
+	  Invalidate by Way operation.
+
 config ARM_ERRATA_743622
 	bool "ARM errata: Faulty hazard checking in the Store Buffer may lead to data corruption"
 	depends on CPU_V7
@@ -1187,7 +1198,6 @@
 	  visible impact on the overall performance or power consumption of the
 	  processor.
 
-<<<<<<< HEAD
 config ARM_ERRATA_751472
 	bool "ARM errata: Interrupted ICIALLUIS may prevent completion of broadcasted operation"
 	depends on CPU_V7 && SMP
@@ -1235,18 +1245,6 @@
 	  This workaround defines cpu_relax() as smp_mb(), preventing correctly
 	  written polling loops from denying visibility of updates to memory.
 
-=======
-config PL310_ERRATA_727915
-	bool "Background Clean & Invalidate by Way operation can cause data corruption"
-	depends on CACHE_L2X0
-	help
-	  PL310 implements the Clean & Invalidate by Way L2 cache maintenance
-	  operation (offset 0x7FC). This operation runs in background so that
-	  PL310 can handle normal accesses while it is in progress. Under very
-	  rare circumstances, due to this erratum, write data can be lost when
-	  PL310 treats a cacheable write transaction during a Clean &
-	  Invalidate by Way operation.
->>>>>>> 10a8c383
 endmenu
 
 source "arch/arm/common/Kconfig"
