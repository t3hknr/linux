--- conflicted
+++ resolved
@@ -93,12 +93,9 @@
 	uint64_t flags = GET_LE(&in->sh_flags);
 
 	bool copy = flags & SHF_ALLOC &&
-<<<<<<< HEAD
-=======
 		(GET_LE(&in->sh_size) ||
 		 (GET_LE(&in->sh_type) != SHT_RELA &&
 		  GET_LE(&in->sh_type) != SHT_REL)) &&
->>>>>>> ae34a78c
 		strcmp(name, ".altinstructions") &&
 		strcmp(name, ".altinstr_replacement");
 
